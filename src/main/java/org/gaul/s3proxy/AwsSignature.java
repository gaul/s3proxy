--- conflicted
+++ resolved
@@ -282,21 +282,6 @@
         }
 
         /*
-<<<<<<< HEAD
-        CORS Preflight
-
-        The signature is based on the canonical request, which includes the HTTP
-        Method.
-        For presigned URLs, the method must be replaced with OPTIONS to match
-        */
-        String method = request.getMethod();
-        if ("OPTIONS".equals(method)) {
-          String corsMethod = request.getHeader(
-                  HttpHeaders.ACCESS_CONTROL_REQUEST_METHOD);
-          if (corsMethod != null) {
-            method = corsMethod;
-          }
-=======
          * CORS Preflight
          *
          * The signature is based on the canonical request, which includes the
@@ -311,7 +296,6 @@
             if (corsMethod != null) {
                 method = corsMethod;
             }
->>>>>>> e3277a4c
         }
 
         String canonicalRequest = Joiner.on("\n").join(
