/*
 * Copyright 2014-2017 Andrew Gaul <andrew@gaul.org>
 *
 * Licensed under the Apache License, Version 2.0 (the "License");
 * you may not use this file except in compliance with the License.
 * You may obtain a copy of the License at
 *
 * http://www.apache.org/licenses/LICENSE-2.0
 *
 * Unless required by applicable law or agreed to in writing, software
 * distributed under the License is distributed on an "AS IS" BASIS,
 * WITHOUT WARRANTIES OR CONDITIONS OF ANY KIND, either express or implied.
 * See the License for the specific language governing permissions and
 * limitations under the License.
 */

package org.gaul.s3proxy;

import static java.util.Objects.requireNonNull;

import java.io.ByteArrayInputStream;
import java.io.ByteArrayOutputStream;
import java.io.FilterInputStream;
import java.io.IOException;
import java.io.InputStream;
import java.io.OutputStream;
import java.io.PushbackInputStream;
import java.io.UnsupportedEncodingException;
import java.io.Writer;
import java.net.URLDecoder;
import java.net.URLEncoder;
import java.nio.charset.StandardCharsets;
import java.security.InvalidKeyException;
import java.security.MessageDigest;
import java.security.NoSuchAlgorithmException;
import java.text.SimpleDateFormat;
import java.util.ArrayList;
import java.util.Collection;
import java.util.Collections;
import java.util.Date;
import java.util.Iterator;
import java.util.List;
import java.util.Map;
import java.util.Set;
import java.util.SortedMap;
import java.util.TimeZone;
import java.util.TreeMap;
import java.util.TreeSet;
import java.util.concurrent.TimeUnit;

import javax.crypto.Mac;
import javax.crypto.spec.SecretKeySpec;
import javax.servlet.http.HttpServletRequest;
import javax.servlet.http.HttpServletResponse;
import javax.xml.stream.XMLOutputFactory;
import javax.xml.stream.XMLStreamException;
import javax.xml.stream.XMLStreamWriter;

import com.fasterxml.jackson.dataformat.xml.XmlMapper;
import com.google.common.base.CharMatcher;
import com.google.common.base.Joiner;
import com.google.common.base.Optional;
import com.google.common.base.Strings;
import com.google.common.cache.Cache;
import com.google.common.cache.CacheBuilder;
import com.google.common.collect.ImmutableMap;
import com.google.common.collect.ImmutableSet;
import com.google.common.collect.Iterables;
import com.google.common.collect.Maps;
import com.google.common.collect.SortedSetMultimap;
import com.google.common.collect.TreeMultimap;
import com.google.common.hash.HashCode;
import com.google.common.hash.Hashing;
import com.google.common.hash.HashingInputStream;
import com.google.common.io.BaseEncoding;
import com.google.common.io.ByteSource;
import com.google.common.io.ByteStreams;
import com.google.common.io.FileBackedOutputStream;
import com.google.common.net.HostAndPort;
import com.google.common.net.HttpHeaders;
import com.google.common.net.PercentEscaper;

import org.apache.commons.fileupload.MultipartStream;
import org.jclouds.blobstore.BlobStore;
import org.jclouds.blobstore.KeyNotFoundException;
import org.jclouds.blobstore.domain.Blob;
import org.jclouds.blobstore.domain.BlobAccess;
import org.jclouds.blobstore.domain.BlobBuilder;
import org.jclouds.blobstore.domain.BlobMetadata;
import org.jclouds.blobstore.domain.ContainerAccess;
import org.jclouds.blobstore.domain.MultipartPart;
import org.jclouds.blobstore.domain.MultipartUpload;
import org.jclouds.blobstore.domain.PageSet;
import org.jclouds.blobstore.domain.StorageMetadata;
import org.jclouds.blobstore.options.CopyOptions;
import org.jclouds.blobstore.options.CreateContainerOptions;
import org.jclouds.blobstore.options.GetOptions;
import org.jclouds.blobstore.options.ListContainerOptions;
import org.jclouds.blobstore.options.PutOptions;
import org.jclouds.domain.Location;
import org.jclouds.http.HttpResponse;
import org.jclouds.http.HttpResponseException;
import org.jclouds.io.ContentMetadata;
import org.jclouds.io.ContentMetadataBuilder;
import org.jclouds.io.Payload;
import org.jclouds.io.Payloads;
import org.jclouds.rest.AuthorizationException;
import org.slf4j.Logger;
import org.slf4j.LoggerFactory;

/** HTTP server-independent handler for S3 requests. */
public class S3ProxyHandler {
    private static final Logger logger = LoggerFactory.getLogger(
            S3ProxyHandler.class);
    private static final String AWS_XMLNS =
            "http://s3.amazonaws.com/doc/2006-03-01/";
    // TODO: support configurable metadata prefix
    private static final String USER_METADATA_PREFIX = "x-amz-meta-";
    // TODO: fake owner
    private static final String FAKE_OWNER_ID =
            "75aa57f09aa0c8caeab4f8c24e99d10f8e7faeebf76c078efc7c6caea54ba06a";
    private static final String FAKE_OWNER_DISPLAY_NAME =
            "CustomersName@amazon.com";
    private static final String FAKE_INITIATOR_ID =
            "arn:aws:iam::111122223333:" +
            "user/some-user-11116a31-17b5-4fb7-9df5-b288870f11xx";
    private static final String FAKE_INITIATOR_DISPLAY_NAME =
            "umat-user-11116a31-17b5-4fb7-9df5-b288870f11xx";
    private static final String FAKE_REQUEST_ID = "4442587FB7D0A2F9";
    private static final CharMatcher VALID_BUCKET_FIRST_CHAR =
            CharMatcher.inRange('a', 'z')
                    .or(CharMatcher.inRange('0', '9'));
    private static final CharMatcher VALID_BUCKET =
            VALID_BUCKET_FIRST_CHAR
                    .or(CharMatcher.inRange('A', 'Z'))
                    .or(CharMatcher.is('.'))
                    .or(CharMatcher.is('_'))
                    .or(CharMatcher.is('-'));
    private static final Set<String> SIGNED_SUBRESOURCES = ImmutableSet.of(
            "acl",
            "delete",
            "lifecycle",
            "location",
            "logging",
            "notification",
            "partNumber",
            "policy",
            "requestPayment",
            "response-cache-control",
            "response-content-disposition",
            "response-content-encoding",
            "response-content-language",
            "response-content-type",
            "response-expires",
            "torrent",
            "uploadId",
            "uploads",
            "versionId",
            "versioning",
            "versions",
            "website"
    );
    private static final Set<String> SUPPORTED_PARAMETERS = ImmutableSet.of(
            "acl",
            "AWSAccessKeyId",
            "delete",
            "delimiter",
            "encoding-type",
            "Expires",
            "location",
            "marker",
            "max-keys",
            "part-number-marker",
            "partNumber",
            "prefix",
            "response-cache-control",
            "response-content-disposition",
            "response-content-encoding",
            "response-content-language",
            "response-content-type",
            "response-expires",
            "Signature",
            "uploadId",
            "uploads"
    );
    /** All supported x-amz- headers, except for x-amz-meta- user metadata. */
    private static final Set<String> SUPPORTED_X_AMZ_HEADERS = ImmutableSet.of(
            "x-amz-acl",
            "x-amz-content-sha256",
            "x-amz-copy-source",
            "x-amz-copy-source-if-match",
            "x-amz-copy-source-if-modified-since",
            "x-amz-copy-source-if-none-match",
            "x-amz-copy-source-if-unmodified-since",
            "x-amz-copy-source-range",
            "x-amz-date",
            "x-amz-decoded-content-length",
            "x-amz-metadata-directive",
            "x-amz-storage-class"  // ignored
    );
    private static final Set<String> CANNED_ACLS = ImmutableSet.of(
            "private",
            "public-read",
            "public-read-write",
            "authenticated-read",
            "bucket-owner-read",
            "bucket-owner-full-control",
            "log-delivery-write"
    );
    private static final PercentEscaper AWS_URL_PARAMETER_ESCAPER =
            new PercentEscaper("-_.~", false);
    // TODO: configurable fileThreshold
    private static final int B2_PUT_BLOB_BUFFER_SIZE = 1024 * 1024;

    private final boolean anonymousIdentity;
    private final AuthenticationType authenticationType;
    private final Optional<String> virtualHost;
    private final long v4MaxNonChunkedRequestSize;
    private final boolean ignoreUnknownHeaders;
    private final boolean ignoreUnknownParameters;
    private final boolean corsAllowAll;
    private final String servicePath;
    private final XMLOutputFactory xmlOutputFactory =
            XMLOutputFactory.newInstance();
    private BlobStoreLocator blobStoreLocator;
    // TODO: hack to allow per-request anonymous access
    private final BlobStore defaultBlobStore;
    /**
     * S3 supports arbitrary keys for the marker while some blobstores only
     * support opaque markers.  Emulate the common case for these by mapping
     * the last key from a listing to the corresponding previously returned
     * marker.
     */
    private final Cache<Map.Entry<String, String>, String> lastKeyToMarker =
            CacheBuilder.newBuilder()
            .maximumSize(10000)
            .expireAfterWrite(10, TimeUnit.MINUTES)
            .build();

    public S3ProxyHandler(final BlobStore blobStore,
            AuthenticationType authenticationType, final String identity,
            final String credential, Optional<String> virtualHost,
            long v4MaxNonChunkedRequestSize, boolean ignoreUnknownHeaders,
<<<<<<< HEAD
            boolean ignoreUnknownParameters, boolean corsAllowAll,
            final String servicePath) {
        if (identity != null) {
=======
            boolean ignoreUnknownParameters, boolean corsAllowAll) {
        if (authenticationType != AuthenticationType.NONE) {
>>>>>>> 8224f6fe
            anonymousIdentity = false;
            blobStoreLocator = new BlobStoreLocator() {
                @Override
                public Map.Entry<String, BlobStore> locateBlobStore(
                        String identityArg, String container, String blob) {
                    if (!identity.equals(identityArg)) {
                        return null;
                    }
                    return Maps.immutableEntry(credential, blobStore);
                }
            };
        } else {
            anonymousIdentity = true;
            final Map.Entry<String, BlobStore> anonymousBlobStore =
                    Maps.immutableEntry(null, blobStore);
            blobStoreLocator = new BlobStoreLocator() {
                @Override
                public Map.Entry<String, BlobStore> locateBlobStore(
                        String identityArg, String container, String blob) {
                    return anonymousBlobStore;
                }
            };
        }
        this.authenticationType = authenticationType;
        this.virtualHost = requireNonNull(virtualHost);
        this.v4MaxNonChunkedRequestSize = v4MaxNonChunkedRequestSize;
        this.ignoreUnknownHeaders = ignoreUnknownHeaders;
        this.ignoreUnknownParameters = ignoreUnknownParameters;
        this.corsAllowAll = corsAllowAll;
        this.defaultBlobStore = blobStore;
        xmlOutputFactory.setProperty("javax.xml.stream.isRepairingNamespaces",
                Boolean.FALSE);
        this.servicePath = Strings.nullToEmpty(servicePath);
    }

    private static String getBlobStoreType(BlobStore blobStore) {
        return blobStore.getContext().unwrap().getProviderMetadata().getId();
    }

    public final void doHandle(HttpServletRequest baseRequest,
            HttpServletRequest request, HttpServletResponse response,
            InputStream is) throws IOException, S3Exception {
        String method = request.getMethod();
        String uri = request.getRequestURI();

        if (!this.servicePath.isEmpty()) {
            if (uri.length() > this.servicePath.length()) {
                uri = uri.substring(this.servicePath.length());
            }
        }

        logger.debug("request: {}", request);
        String hostHeader = request.getHeader(HttpHeaders.HOST);
        if (hostHeader != null && virtualHost.isPresent()) {
            hostHeader = HostAndPort.fromString(hostHeader).getHostText();
            String virtualHostSuffix = "." + virtualHost.get();
            if (!hostHeader.equals(virtualHost.get())) {
                if (hostHeader.endsWith(virtualHostSuffix)) {
                    String bucket = hostHeader.substring(0,
                            hostHeader.length() - virtualHostSuffix.length());
                    uri = "/" + bucket + uri;
                } else {
                    String bucket = hostHeader.toLowerCase();
                    uri = "/" + bucket + uri;
                }
            }
        }

        boolean hasDateHeader = false;
        boolean hasXAmzDateHeader = false;
        for (String headerName : Collections.list(request.getHeaderNames())) {
            for (String headerValue : Collections.list(request.getHeaders(
                    headerName))) {
                logger.trace("header: {}: {}", headerName,
                        Strings.nullToEmpty(headerValue));
            }
            if (headerName.equalsIgnoreCase(HttpHeaders.DATE)) {
                hasDateHeader = true;
            } else if (headerName.equalsIgnoreCase("x-amz-date")) {
                hasXAmzDateHeader = true;
            }
        }

        // when access information is not provided in request header,
        // treat it as anonymous, return all public accessible information
        if (!anonymousIdentity &&
                (method.equals("GET") || method.equals("HEAD") ||
                method.equals("POST")) &&
                request.getHeader(HttpHeaders.AUTHORIZATION) == null &&
                request.getParameter("AWSAccessKeyId") == null &&
                defaultBlobStore != null) {
            doHandleAnonymous(request, response, is, uri, defaultBlobStore);
            return;
        }

        if (!anonymousIdentity && !hasDateHeader && !hasXAmzDateHeader &&
                request.getParameter("Expires") == null) {
            throw new S3Exception(S3ErrorCode.ACCESS_DENIED,
                    "AWS authentication requires a valid Date or" +
                    " x-amz-date header");
        }

        // TODO: apply sanity checks to X-Amz-Date
        if (hasDateHeader) {
            long date;
            try {
                date = request.getDateHeader(HttpHeaders.DATE);
            } catch (IllegalArgumentException iae) {
                throw new S3Exception(S3ErrorCode.ACCESS_DENIED, iae);
            }
            if (date < 0) {
                throw new S3Exception(S3ErrorCode.ACCESS_DENIED);
            }
            long now = System.currentTimeMillis();
            if (now + TimeUnit.DAYS.toMillis(1) < date ||
                    now - TimeUnit.DAYS.toMillis(1) > date) {
                throw new S3Exception(S3ErrorCode.REQUEST_TIME_TOO_SKEWED);
            }
        }

        BlobStore blobStore;
        String requestIdentity = null;
        String headerAuthorization = request.getHeader(
                HttpHeaders.AUTHORIZATION);
        S3AuthorizationHeader authHeader = null;
        boolean presignedUrl = false;

        if (!anonymousIdentity) {
            if (headerAuthorization == null) {
                String identity = request.getParameter("AWSAccessKeyId");
                String signature = request.getParameter("Signature");
                if (identity == null || signature == null) {
                    throw new S3Exception(S3ErrorCode.ACCESS_DENIED);
                }
                headerAuthorization = "AWS " + identity + ":" + signature;
                presignedUrl = true;
            }

            try {
                authHeader = new S3AuthorizationHeader(headerAuthorization);
            } catch (IllegalArgumentException e) {
                throw new S3Exception(S3ErrorCode.INVALID_ARGUMENT);
            }
            requestIdentity = authHeader.identity;
        }

        String[] path = uri.split("/", 3);
        for (int i = 0; i < path.length; i++) {
            path[i] = URLDecoder.decode(path[i], "UTF-8");
        }

        Map.Entry<String, BlobStore> provider =
                blobStoreLocator.locateBlobStore(
                        requestIdentity, path.length > 1 ? path[1] : null,
                        path.length > 2 ? path[2] : null);
        if (anonymousIdentity) {
            blobStore = provider.getValue();
            String contentSha256 = request.getHeader("x-amz-content-sha256");
            if ("STREAMING-AWS4-HMAC-SHA256-PAYLOAD".equals(contentSha256)) {
                is = new ChunkedInputStream(is);
            }
        } else if (requestIdentity == null) {
            throw new S3Exception(S3ErrorCode.ACCESS_DENIED);
        } else {
            if (provider == null) {
                throw new S3Exception(S3ErrorCode.INVALID_ACCESS_KEY_ID);
            }

            String credential = provider.getKey();
            blobStore = provider.getValue();

            String expiresString = request.getParameter("Expires");
            if (expiresString != null) {
                long expires = Long.parseLong(expiresString);
                long nowSeconds = System.currentTimeMillis() / 1000;
                if (nowSeconds > expires) {
                    throw new S3Exception(S3ErrorCode.ACCESS_DENIED);
                }
            }

            switch (authHeader.authenticationType) {
            case AWS_V2:
                switch (authenticationType) {
                case AWS_V2:
                case AWS_V2_OR_V4:
                case NONE:
                    break;
                default:
                    throw new S3Exception(S3ErrorCode.ACCESS_DENIED);
                }
                break;
            case AWS_V4:
                switch (authenticationType) {
                case AWS_V4:
                case AWS_V2_OR_V4:
                case NONE:
                    break;
                default:
                    throw new S3Exception(S3ErrorCode.ACCESS_DENIED);
                }
                break;
            case NONE:
                break;
            default:
                throw new IllegalArgumentException("Unhandled type: " +
                        authHeader.authenticationType);
            }

            String expectedSignature = null;

            // When presigned url is generated, it doesn't consider service path
            String uriForSigning = presignedUrl ? uri : this.servicePath + uri;
            if (authHeader.hmacAlgorithm == null) {
                expectedSignature = createAuthorizationSignature(request,
                        uriForSigning, credential);
            } else {
                String contentSha256 = request.getHeader(
                        "x-amz-content-sha256");
                try {
                    byte[] payload;
                    if ("STREAMING-AWS4-HMAC-SHA256-PAYLOAD".equals(
                            contentSha256)) {
                        payload = new byte[0];
                        is = new ChunkedInputStream(is);
                    } else if ("UNSIGNED-PAYLOAD".equals(contentSha256)) {
                        payload = new byte[0];
                    } else {
                        // buffer the entire stream to calculate digest
                        payload = ByteStreams.toByteArray(ByteStreams.limit(
                                is, v4MaxNonChunkedRequestSize + 1));
                        if (payload.length == v4MaxNonChunkedRequestSize + 1) {
                            throw new S3Exception(
                                    S3ErrorCode.MAX_MESSAGE_LENGTH_EXCEEDED);
                        }
                        is = new ByteArrayInputStream(payload);
                    }
                    expectedSignature = createAuthorizationSignatureV4(
                            baseRequest, payload, uriForSigning, credential);
                } catch (InvalidKeyException | NoSuchAlgorithmException e) {
                    throw new S3Exception(S3ErrorCode.INVALID_ARGUMENT);
                }
            }

            if (!expectedSignature.equals(authHeader.signature)) {
                logger.debug("fail to validate signature");
                throw new S3Exception(S3ErrorCode.SIGNATURE_DOES_NOT_MATCH);
            }
        }

        // emit NotImplemented for unknown parameters
        for (String parameter : Collections.list(
                request.getParameterNames())) {
            if (ignoreUnknownParameters) {
                continue;
            }
            if (!SUPPORTED_PARAMETERS.contains(parameter)) {
                logger.error("Unknown parameters {} with URI {}",
                        parameter, request.getRequestURI());
                throw new S3Exception(S3ErrorCode.NOT_IMPLEMENTED);
            }
        }

        // emit NotImplemented for unknown x-amz- headers
        for (String headerName : Collections.list(request.getHeaderNames())) {
            if (ignoreUnknownHeaders) {
                continue;
            }
            if (!headerName.startsWith("x-amz-")) {
                continue;
            }
            if (headerName.startsWith("x-amz-meta-")) {
                continue;
            }
            if (!SUPPORTED_X_AMZ_HEADERS.contains(headerName.toLowerCase())) {
                logger.error("Unknown header {} with URI {}",
                        headerName, request.getRequestURI());
                throw new S3Exception(S3ErrorCode.NOT_IMPLEMENTED);
            }
        }

        String uploadId = request.getParameter("uploadId");
        switch (method) {
        case "DELETE":
            if (path.length <= 2 || path[2].isEmpty()) {
                handleContainerDelete(response, blobStore, path[1]);
                return;
            } else if (uploadId != null) {
                handleAbortMultipartUpload(response, blobStore, path[1],
                        path[2], uploadId);
                return;
            } else {
                handleBlobRemove(response, blobStore, path[1], path[2]);
                return;
            }
        case "GET":
            if (uri.equals("/")) {
                handleContainerList(response, blobStore);
                return;
            } else if (path.length <= 2 || path[2].isEmpty()) {
                if ("".equals(request.getParameter("acl"))) {
                    handleGetContainerAcl(response, blobStore, path[1]);
                    return;
                } else if ("".equals(request.getParameter("location"))) {
                    handleContainerLocation(response, blobStore, path[1]);
                    return;
                } else if ("".equals(request.getParameter("uploads"))) {
                    handleListMultipartUploads(request, response, blobStore,
                            path[1]);
                    return;
                }
                handleBlobList(request, response, blobStore, path[1]);
                return;
            } else {
                if ("".equals(request.getParameter("acl"))) {
                    handleGetBlobAcl(response, blobStore, path[1],
                            path[2]);
                    return;
                } else if (uploadId != null) {
                    handleListParts(request, response, blobStore, path[1],
                            path[2], uploadId);
                    return;
                }
                handleGetBlob(request, response, blobStore, path[1],
                        path[2]);
                return;
            }
        case "HEAD":
            if (path.length <= 2 || path[2].isEmpty()) {
                handleContainerExists(blobStore, path[1]);
                return;
            } else {
                handleBlobMetadata(request, response, blobStore, path[1],
                        path[2]);
                return;
            }
        case "POST":
            if ("".equals(request.getParameter("delete"))) {
                handleMultiBlobRemove(response, is, blobStore, path[1]);
                return;
            } else if ("".equals(request.getParameter("uploads"))) {
                handleInitiateMultipartUpload(request, response, blobStore,
                        path[1], path[2]);
                return;
            } else if (uploadId != null &&
                    request.getParameter("partNumber") == null) {
                handleCompleteMultipartUpload(response, is, blobStore, path[1],
                        path[2], uploadId);
                return;
            }
            break;
        case "PUT":
            if (path.length <= 2 || path[2].isEmpty()) {
                if ("".equals(request.getParameter("acl"))) {
                    handleSetContainerAcl(request, response, is, blobStore,
                            path[1]);
                    return;
                }
                handleContainerCreate(request, response, is, blobStore,
                        path[1]);
                return;
            } else if (uploadId != null) {
                if (request.getHeader("x-amz-copy-source") != null) {
                    handleCopyPart(request, response, blobStore, path[1],
                            path[2], uploadId);
                } else {
                    handleUploadPart(request, response, is, blobStore, path[1],
                            path[2], uploadId);
                }
                return;
            } else if (request.getHeader("x-amz-copy-source") != null) {
                handleCopyBlob(request, response, is, blobStore, path[1],
                        path[2]);
                return;
            } else {
                if ("".equals(request.getParameter("acl"))) {
                    handleSetBlobAcl(request, response, is, blobStore, path[1],
                            path[2]);
                    return;
                }
                handlePutBlob(request, response, is, blobStore, path[1],
                        path[2]);
                return;
            }
        default:
            break;
        }
        logger.error("Unknown method {} with URI {}",
                method, request.getRequestURI());
        throw new S3Exception(S3ErrorCode.NOT_IMPLEMENTED);
    }

    private void doHandleAnonymous(HttpServletRequest request,
            HttpServletResponse response, InputStream is, String uri,
            BlobStore blobStore)
            throws IOException, S3Exception {
        String method = request.getMethod();
        String[] path = uri.split("/", 3);
        switch (method) {
        case "GET":
            if (uri.equals("/")) {
                handleContainerList(response, blobStore);
                return;
            } else if (path.length <= 2 || path[2].isEmpty()) {
                String containerName = path[1];
                ContainerAccess access = blobStore.getContainerAccess(
                        containerName);
                if (access == ContainerAccess.PRIVATE) {
                    throw new S3Exception(S3ErrorCode.ACCESS_DENIED);
                }
                handleBlobList(request, response, blobStore, containerName);
                return;
            } else {
                String containerName = path[1];
                String blobName = path[2];
                BlobAccess access = blobStore.getBlobAccess(containerName,
                        blobName);
                if (access != BlobAccess.PUBLIC_READ) {
                    throw new S3Exception(S3ErrorCode.ACCESS_DENIED);
                }
                handleGetBlob(request, response, blobStore, containerName,
                        blobName);
                return;
            }
        case "HEAD":
            if (path.length <= 2 || path[2].isEmpty()) {
                String containerName = path[1];
                ContainerAccess access = blobStore.getContainerAccess(
                        containerName);
                if (access == ContainerAccess.PRIVATE) {
                    throw new S3Exception(S3ErrorCode.ACCESS_DENIED);
                }
                if (!blobStore.containerExists(containerName)) {
                    throw new S3Exception(S3ErrorCode.NO_SUCH_BUCKET);
                }
            } else {
                String containerName = path[1];
                String blobName = path[2];
                BlobAccess access = blobStore.getBlobAccess(containerName,
                        blobName);
                if (access != BlobAccess.PUBLIC_READ) {
                    throw new S3Exception(S3ErrorCode.ACCESS_DENIED);
                }
                handleBlobMetadata(request, response, blobStore, containerName,
                        blobName);
            }
            return;
        case "POST":
            if (path.length <= 2 || path[2].isEmpty()) {
                handlePostBlob(request, response, is, blobStore, path[1]);
                return;
            }
            break;
        default:
            break;
        }
        logger.error("Unknown method {} with URI {}",
                method, request.getRequestURI());
        throw new S3Exception(S3ErrorCode.NOT_IMPLEMENTED);
    }

    private void handleGetContainerAcl(HttpServletResponse response,
            BlobStore blobStore, String containerName) throws IOException {
        ContainerAccess access = blobStore.getContainerAccess(containerName);

        try (Writer writer = response.getWriter()) {
            XMLStreamWriter xml = xmlOutputFactory.createXMLStreamWriter(
                    writer);
            xml.writeStartDocument();
            xml.writeStartElement("AccessControlPolicy");
            xml.writeDefaultNamespace(AWS_XMLNS);

            writeOwnerStanza(xml);

            xml.writeStartElement("AccessControlList");

            xml.writeStartElement("Grant");

            xml.writeStartElement("Grantee");
            xml.writeNamespace("xsi",
                    "http://www.w3.org/2001/XMLSchema-instance");
            xml.writeAttribute("xsi:type", "CanonicalUser");

            writeSimpleElement(xml, "ID", FAKE_OWNER_ID);
            writeSimpleElement(xml, "DisplayName",
                    FAKE_OWNER_DISPLAY_NAME);

            xml.writeEndElement();

            writeSimpleElement(xml, "Permission", "FULL_CONTROL");

            xml.writeEndElement();

            if (access == ContainerAccess.PUBLIC_READ) {
                xml.writeStartElement("Grant");

                xml.writeStartElement("Grantee");
                xml.writeNamespace("xsi",
                        "http://www.w3.org/2001/XMLSchema-instance");
                xml.writeAttribute("xsi:type", "Group");

                writeSimpleElement(xml, "URI",
                        "http://acs.amazonaws.com/groups/global/AllUsers");

                xml.writeEndElement();

                writeSimpleElement(xml, "Permission", "READ");

                xml.writeEndElement();
            }

            xml.writeEndElement();

            xml.writeEndElement();
            xml.flush();
        } catch (XMLStreamException xse) {
            throw new IOException(xse);
        }
    }

    private static void handleSetContainerAcl(HttpServletRequest request,
            HttpServletResponse response, InputStream is, BlobStore blobStore,
            String containerName) throws IOException, S3Exception {
        ContainerAccess access;

        String cannedAcl = request.getHeader("x-amz-acl");
        if (cannedAcl == null || "private".equalsIgnoreCase(cannedAcl)) {
            access = ContainerAccess.PRIVATE;
        } else if ("public-read".equalsIgnoreCase(cannedAcl)) {
            access = ContainerAccess.PUBLIC_READ;
        } else if (CANNED_ACLS.contains(cannedAcl)) {
            throw new S3Exception(S3ErrorCode.NOT_IMPLEMENTED);
        } else {
            response.sendError(HttpServletResponse.SC_BAD_REQUEST);
            return;
        }

        PushbackInputStream pis = new PushbackInputStream(is);
        int ch = pis.read();
        if (ch != -1) {
            pis.unread(ch);
            AccessControlPolicy policy = new XmlMapper().readValue(
                    pis, AccessControlPolicy.class);
            String accessString = mapXmlAclsToCannedPolicy(policy);
            if (accessString.equals("private")) {
                access = ContainerAccess.PRIVATE;
            } else if (accessString.equals("public-read")) {
                access = ContainerAccess.PUBLIC_READ;
            } else {
                throw new S3Exception(S3ErrorCode.NOT_IMPLEMENTED);
            }
        }

        blobStore.setContainerAccess(containerName, access);
    }

    private void handleGetBlobAcl(HttpServletResponse response,
            BlobStore blobStore, String containerName,
            String blobName) throws IOException {
        BlobAccess access = blobStore.getBlobAccess(containerName, blobName);

        try (Writer writer = response.getWriter()) {
            XMLStreamWriter xml = xmlOutputFactory.createXMLStreamWriter(
                    writer);
            xml.writeStartDocument();
            xml.writeStartElement("AccessControlPolicy");
            xml.writeDefaultNamespace(AWS_XMLNS);

            writeOwnerStanza(xml);

            xml.writeStartElement("AccessControlList");

            xml.writeStartElement("Grant");

            xml.writeStartElement("Grantee");
            xml.writeNamespace("xsi",
                    "http://www.w3.org/2001/XMLSchema-instance");
            xml.writeAttribute("xsi:type", "CanonicalUser");

            writeSimpleElement(xml, "ID", FAKE_OWNER_ID);
            writeSimpleElement(xml, "DisplayName",
                    FAKE_OWNER_DISPLAY_NAME);

            xml.writeEndElement();

            writeSimpleElement(xml, "Permission", "FULL_CONTROL");

            xml.writeEndElement();

            if (access == BlobAccess.PUBLIC_READ) {
                xml.writeStartElement("Grant");

                xml.writeStartElement("Grantee");
                xml.writeNamespace("xsi",
                        "http://www.w3.org/2001/XMLSchema-instance");
                xml.writeAttribute("xsi:type", "Group");

                writeSimpleElement(xml, "URI",
                        "http://acs.amazonaws.com/groups/global/AllUsers");

                xml.writeEndElement();

                writeSimpleElement(xml, "Permission", "READ");

                xml.writeEndElement();
            }

            xml.writeEndElement();

            xml.writeEndElement();
            xml.flush();
        } catch (XMLStreamException xse) {
            throw new IOException(xse);
        }
    }

    private static void handleSetBlobAcl(HttpServletRequest request,
            HttpServletResponse response, InputStream is, BlobStore blobStore,
            String containerName, String blobName)
            throws IOException, S3Exception {
        BlobAccess access;

        String cannedAcl = request.getHeader("x-amz-acl");
        if (cannedAcl == null || "private".equalsIgnoreCase(cannedAcl)) {
            access = BlobAccess.PRIVATE;
        } else if ("public-read".equalsIgnoreCase(cannedAcl)) {
            access = BlobAccess.PUBLIC_READ;
        } else if (CANNED_ACLS.contains(cannedAcl)) {
            throw new S3Exception(S3ErrorCode.NOT_IMPLEMENTED);
        } else {
            response.sendError(HttpServletResponse.SC_BAD_REQUEST);
            return;
        }

        PushbackInputStream pis = new PushbackInputStream(is);
        int ch = pis.read();
        if (ch != -1) {
            pis.unread(ch);
            AccessControlPolicy policy = new XmlMapper().readValue(
                    pis, AccessControlPolicy.class);
            String accessString = mapXmlAclsToCannedPolicy(policy);
            if (accessString.equals("private")) {
                access = BlobAccess.PRIVATE;
            } else if (accessString.equals("public-read")) {
                access = BlobAccess.PUBLIC_READ;
            } else {
                throw new S3Exception(S3ErrorCode.NOT_IMPLEMENTED);
            }
        }

        blobStore.setBlobAccess(containerName, blobName, access);
    }

    /** Map XML ACLs to a canned policy if an exact tranformation exists. */
    private static String mapXmlAclsToCannedPolicy(
            AccessControlPolicy policy) throws S3Exception {
        if (!policy.owner.id.equals(FAKE_OWNER_ID)) {
            throw new S3Exception(S3ErrorCode.NOT_IMPLEMENTED);
        }

        boolean ownerFullControl = false;
        boolean allUsersRead = false;
        if (policy.aclList != null) {
            for (AccessControlPolicy.AccessControlList.Grant grant :
                    policy.aclList.grants) {
                if (grant.grantee.type.equals("CanonicalUser") &&
                        grant.grantee.id.equals(FAKE_OWNER_ID) &&
                        grant.permission.equals("FULL_CONTROL")) {
                    ownerFullControl = true;
                } else if (grant.grantee.type.equals("Group") &&
                        grant.grantee.uri.equals("http://acs.amazonaws.com/" +
                                "groups/global/AllUsers") &&
                        grant.permission.equals("READ")) {
                    allUsersRead = true;
                } else {
                    throw new S3Exception(S3ErrorCode.NOT_IMPLEMENTED);
                }
            }
        }

        if (ownerFullControl) {
            if (allUsersRead) {
                return "public-read";
            }
            return "private";
        } else {
            throw new S3Exception(S3ErrorCode.NOT_IMPLEMENTED);
        }
    }

    private void handleContainerList(HttpServletResponse response,
            BlobStore blobStore) throws IOException {
        PageSet<? extends StorageMetadata> buckets = blobStore.list();

        try (Writer writer = response.getWriter()) {
            XMLStreamWriter xml = xmlOutputFactory.createXMLStreamWriter(
                    writer);
            xml.writeStartDocument();
            xml.writeStartElement("ListAllMyBucketsResult");
            xml.writeDefaultNamespace(AWS_XMLNS);

            writeOwnerStanza(xml);

            xml.writeStartElement("Buckets");
            for (StorageMetadata metadata : buckets) {
                xml.writeStartElement("Bucket");

                writeSimpleElement(xml, "Name", metadata.getName());

                Date creationDate = metadata.getCreationDate();
                if (creationDate == null) {
                    // Some providers, e.g., Swift, do not provide container
                    // creation date.  Emit a bogus one to satisfy clients like
                    // s3cmd which require one.
                    creationDate = new Date(0);
                }
                writeSimpleElement(xml, "CreationDate",
                        blobStore.getContext().utils().date()
                                .iso8601DateFormat(creationDate).trim());

                xml.writeEndElement();
            }
            xml.writeEndElement();

            xml.writeEndElement();
            xml.flush();
        } catch (XMLStreamException xse) {
            throw new IOException(xse);
        }
    }

    private void handleContainerLocation(HttpServletResponse response,
            BlobStore blobStore, String containerName) throws IOException {
        try (Writer writer = response.getWriter()) {
            XMLStreamWriter xml = xmlOutputFactory.createXMLStreamWriter(
                    writer);
            xml.writeStartDocument();
            // TODO: using us-standard semantics but could emit actual location
            xml.writeStartElement("LocationConstraint");
            xml.writeDefaultNamespace(AWS_XMLNS);
            xml.writeEndElement();
            xml.flush();
        } catch (XMLStreamException xse) {
            throw new IOException(xse);
        }
    }

    private void handleListMultipartUploads(HttpServletRequest request,
            HttpServletResponse response, BlobStore blobStore,
            String container) throws IOException, S3Exception {
        if (request.getParameter("delimiter") != null ||
                request.getParameter("prefix") != null ||
                request.getParameter("max-uploads") != null ||
                request.getParameter("key-marker") != null ||
                request.getParameter("upload-id-marker") != null) {
            throw new UnsupportedOperationException();
        }

        List<MultipartUpload> uploads = blobStore.listMultipartUploads(
                container);

        try (Writer writer = response.getWriter()) {
            XMLStreamWriter xml = xmlOutputFactory.createXMLStreamWriter(
                    writer);
            xml.writeStartDocument();
            xml.writeStartElement("ListMultipartUploadsResult");
            xml.writeDefaultNamespace(AWS_XMLNS);

            writeSimpleElement(xml, "Bucket", container);

            // TODO: bogus values
            xml.writeEmptyElement("KeyMarker");
            xml.writeEmptyElement("UploadIdMarker");
            xml.writeEmptyElement("NextKeyMarker");
            xml.writeEmptyElement("NextUploadIdMarker");
            xml.writeEmptyElement("Delimiter");
            xml.writeEmptyElement("Prefix");
            writeSimpleElement(xml, "MaxUploads", "1000");
            writeSimpleElement(xml, "IsTruncated", "false");

            for (MultipartUpload upload : uploads) {
                xml.writeStartElement("Upload");

                writeSimpleElement(xml, "Key", upload.blobName());
                writeSimpleElement(xml, "UploadId", upload.id());
                writeInitiatorStanza(xml);
                writeOwnerStanza(xml);
                writeSimpleElement(xml, "StorageClass", "STANDARD");

                // TODO: bogus value
                writeSimpleElement(xml, "Initiated",
                        blobStore.getContext().utils().date()
                                .iso8601DateFormat(new Date()));

                xml.writeEndElement();
            }

            // TODO: CommonPrefixes

            xml.writeEndElement();

            xml.flush();
        } catch (XMLStreamException xse) {
            throw new IOException(xse);
        }
    }

    private static void handleContainerExists(BlobStore blobStore,
            String containerName) throws IOException, S3Exception {
        if (!blobStore.containerExists(containerName)) {
            throw new S3Exception(S3ErrorCode.NO_SUCH_BUCKET);
        }
    }

    private static void handleContainerCreate(HttpServletRequest request,
            HttpServletResponse response, InputStream is, BlobStore blobStore,
            String containerName) throws IOException, S3Exception {
        if (containerName.isEmpty()) {
            throw new S3Exception(S3ErrorCode.METHOD_NOT_ALLOWED);
        }
        if (containerName.length() < 3 || containerName.length() > 255 ||
                containerName.startsWith(".") || containerName.endsWith(".") ||
                validateIpAddress(containerName) ||
                !VALID_BUCKET_FIRST_CHAR.matches(containerName.charAt(0)) ||
                !VALID_BUCKET.matchesAllOf(containerName)) {
            throw new S3Exception(S3ErrorCode.INVALID_BUCKET_NAME);
        }

        String contentLengthString = request.getHeader(
                HttpHeaders.CONTENT_LENGTH);
        if (contentLengthString != null) {
            long contentLength;
            try {
                contentLength = Long.parseLong(contentLengthString);
            } catch (NumberFormatException nfe) {
                throw new S3Exception(S3ErrorCode.INVALID_ARGUMENT, nfe);
            }
            if (contentLength < 0) {
                throw new S3Exception(S3ErrorCode.INVALID_ARGUMENT);
            }
        }

        String locationString;
        try (PushbackInputStream pis = new PushbackInputStream(is)) {
            int ch = pis.read();
            if (ch == -1) {
                // handle empty bodies
                locationString = null;
            } else {
                pis.unread(ch);
                CreateBucketRequest cbr = new XmlMapper().readValue(
                        pis, CreateBucketRequest.class);
                locationString = cbr.locationConstraint;
            }
        }

        Location location = null;
        if (locationString != null) {
            for (Location loc : blobStore.listAssignableLocations()) {
                if (loc.getId().equalsIgnoreCase(locationString)) {
                    location = loc;
                    break;
                }
            }
            if (location == null) {
                throw new S3Exception(S3ErrorCode.INVALID_LOCATION_CONSTRAINT);
            }
        }
        logger.debug("Creating bucket with location: {}", location);

        CreateContainerOptions options = new CreateContainerOptions();
        String acl = request.getHeader("x-amz-acl");
        if ("public-read".equalsIgnoreCase(acl)) {
            options.publicRead();
        }

        boolean created;
        try {
            created = blobStore.createContainerInLocation(location,
                    containerName, options);
        } catch (AuthorizationException ae) {
            throw new S3Exception(S3ErrorCode.BUCKET_ALREADY_EXISTS, ae);
        }
        if (!created) {
            throw new S3Exception(S3ErrorCode.BUCKET_ALREADY_OWNED_BY_YOU,
                    S3ErrorCode.BUCKET_ALREADY_OWNED_BY_YOU.getMessage(),
                    null, ImmutableMap.of("BucketName", containerName));
        }

        response.addHeader(HttpHeaders.LOCATION, "/" + containerName);
    }

    private static void handleContainerDelete(HttpServletResponse response,
            BlobStore blobStore, String containerName)
            throws IOException, S3Exception {
        if (!blobStore.containerExists(containerName)) {
            throw new S3Exception(S3ErrorCode.NO_SUCH_BUCKET);
        }

        String blobStoreType = getBlobStoreType(blobStore);
        if (blobStoreType.equals("b2")) {
            // S3 allows deleting a container with in-progress MPU while B2 does
            // not.  Explicitly cancel uploads for B2.
            for (MultipartUpload mpu : blobStore.listMultipartUploads(
                    containerName)) {
                blobStore.abortMultipartUpload(mpu);
            }
        }

        if (!blobStore.deleteContainerIfEmpty(containerName)) {
            throw new S3Exception(S3ErrorCode.BUCKET_NOT_EMPTY);
        }

        response.setStatus(HttpServletResponse.SC_NO_CONTENT);
    }

    private void handleBlobList(HttpServletRequest request,
            HttpServletResponse response, BlobStore blobStore,
            String containerName) throws IOException, S3Exception {
        String blobStoreType = getBlobStoreType(blobStore);
        ListContainerOptions options = new ListContainerOptions();
        String encodingType = request.getParameter("encoding-type");
        String delimiter = request.getParameter("delimiter");
        if (delimiter != null) {
            options.delimiter(delimiter);
        } else {
            options.recursive();
        }
        String prefix = request.getParameter("prefix");
        if (prefix != null && !prefix.isEmpty()) {
            options.prefix(prefix);
        }
        String marker = request.getParameter("marker");
        if (marker != null) {
            if (Quirks.OPAQUE_MARKERS.contains(blobStoreType)) {
                String realMarker = lastKeyToMarker.getIfPresent(
                        Maps.immutableEntry(containerName, marker));
                if (realMarker != null) {
                    marker = realMarker;
                }
            }
            options.afterMarker(marker);
        }
        int maxKeys = 1000;
        String maxKeysString = request.getParameter("max-keys");
        if (maxKeysString != null) {
            try {
                maxKeys = Integer.parseInt(maxKeysString);
            } catch (NumberFormatException nfe) {
                throw new S3Exception(S3ErrorCode.INVALID_ARGUMENT, nfe);
            }
            if (maxKeys > 1000) {
                maxKeys = 1000;
            }
        }
        options.maxResults(maxKeys);

        response.setCharacterEncoding("UTF-8");

        PageSet<? extends StorageMetadata> set = blobStore.list(containerName,
                options);

        try (Writer writer = response.getWriter()) {
            response.setStatus(HttpServletResponse.SC_OK);
            XMLStreamWriter xml = xmlOutputFactory.createXMLStreamWriter(
                    writer);
            xml.writeStartDocument();
            xml.writeStartElement("ListBucketResult");
            xml.writeDefaultNamespace(AWS_XMLNS);

            writeSimpleElement(xml, "Name", containerName);

            if (prefix == null) {
                xml.writeEmptyElement("Prefix");
            } else {
                writeSimpleElement(xml, "Prefix", encodeBlob(
                        encodingType, prefix));
            }

            writeSimpleElement(xml, "MaxKeys", String.valueOf(maxKeys));

            if (marker == null) {
                xml.writeEmptyElement("Marker");
            } else {
                writeSimpleElement(xml, "Marker", encodeBlob(
                        encodingType, marker));
            }

            if (delimiter != null) {
                writeSimpleElement(xml, "Delimiter", encodeBlob(
                        encodingType, delimiter));
            }

            if (encodingType != null && encodingType.equals("url")) {
                writeSimpleElement(xml, "EncodingType", encodingType);
            }

            String nextMarker = set.getNextMarker();
            if (nextMarker != null) {
                writeSimpleElement(xml, "IsTruncated", "true");
                writeSimpleElement(xml, "NextMarker", encodeBlob(
                        encodingType, nextMarker));
                if (Quirks.OPAQUE_MARKERS.contains(blobStoreType)) {
                    lastKeyToMarker.put(Maps.immutableEntry(containerName,
                            Iterables.getLast(set).getName()), nextMarker);
                }
            } else {
                writeSimpleElement(xml, "IsTruncated", "false");
            }

            Set<String> commonPrefixes = new TreeSet<>();
            for (StorageMetadata metadata : set) {
                switch (metadata.getType()) {
                case FOLDER:
                    continue;
                case RELATIVE_PATH:
                    commonPrefixes.add(metadata.getName());
                    continue;
                default:
                    break;
                }

                xml.writeStartElement("Contents");

                writeSimpleElement(xml, "Key", encodeBlob(encodingType,
                        metadata.getName()));

                Date lastModified = metadata.getLastModified();
                if (lastModified != null) {
                    writeSimpleElement(xml, "LastModified",
                            formatDate(lastModified));
                }

                String eTag = metadata.getETag();
                if (eTag != null) {
                    writeSimpleElement(xml, "ETag", maybeQuoteETag(eTag));
                }

                writeSimpleElement(xml, "Size",
                        String.valueOf(metadata.getSize()));
                writeSimpleElement(xml, "StorageClass", "STANDARD");

                writeOwnerStanza(xml);

                xml.writeEndElement();
            }

            for (String commonPrefix : commonPrefixes) {
                xml.writeStartElement("CommonPrefixes");

                writeSimpleElement(xml, "Prefix", commonPrefix);

                xml.writeEndElement();
            }

            xml.writeEndElement();
            xml.flush();
        } catch (XMLStreamException xse) {
            throw new IOException(xse);
        }
    }

    private static void handleBlobRemove(HttpServletResponse response,
            BlobStore blobStore, String containerName,
            String blobName) throws IOException, S3Exception {
        blobStore.removeBlob(containerName, blobName);
        response.sendError(HttpServletResponse.SC_NO_CONTENT);
    }

    private void handleMultiBlobRemove(HttpServletResponse response,
            InputStream is, BlobStore blobStore, String containerName)
            throws IOException {
        DeleteMultipleObjectsRequest dmor = new XmlMapper().readValue(
                is, DeleteMultipleObjectsRequest.class);
        Collection<String> blobNames = new ArrayList<>();
        for (DeleteMultipleObjectsRequest.S3Object s3Object :
                dmor.objects) {
            blobNames.add(s3Object.key);
        }

        blobStore.removeBlobs(containerName, blobNames);

        try (Writer writer = response.getWriter()) {
            XMLStreamWriter xml = xmlOutputFactory.createXMLStreamWriter(
                    writer);
            xml.writeStartDocument();
            xml.writeStartElement("DeleteResult");
            xml.writeDefaultNamespace(AWS_XMLNS);

            if (!dmor.quiet) {
                for (String blobName : blobNames) {
                    xml.writeStartElement("Deleted");

                    writeSimpleElement(xml, "Key", blobName);

                    xml.writeEndElement();
                }
            }

            // TODO: emit error stanza
            xml.writeEndElement();
            xml.flush();
        } catch (XMLStreamException xse) {
            throw new IOException(xse);
        }
    }

    private static void handleBlobMetadata(HttpServletRequest request,
            HttpServletResponse response,
            BlobStore blobStore, String containerName,
            String blobName) throws IOException, S3Exception {
        BlobMetadata metadata = blobStore.blobMetadata(containerName, blobName);
        if (metadata == null) {
            throw new S3Exception(S3ErrorCode.NO_SUCH_KEY);
        }

        // BlobStore.blobMetadata does not support GetOptions so we emulate
        // conditional requests.
        String ifMatch = request.getHeader(HttpHeaders.IF_MATCH);
        String ifNoneMatch = request.getHeader(HttpHeaders.IF_NONE_MATCH);
        long ifModifiedSince = request.getDateHeader(
                HttpHeaders.IF_MODIFIED_SINCE);
        long ifUnmodifiedSince = request.getDateHeader(
                HttpHeaders.IF_UNMODIFIED_SINCE);

        String eTag = metadata.getETag();
        if (eTag != null) {
            eTag = maybeQuoteETag(eTag);
            if (ifMatch != null && !ifMatch.equals(eTag)) {
                throw new S3Exception(S3ErrorCode.PRECONDITION_FAILED);
            }
            if (ifNoneMatch != null && ifNoneMatch.equals(eTag)) {
                response.setStatus(HttpServletResponse.SC_NOT_MODIFIED);
                return;
            }
        }

        Date lastModified = metadata.getLastModified();
        if (lastModified != null) {
            if (ifModifiedSince != -1 && lastModified.compareTo(
                    new Date(ifModifiedSince)) <= 0) {
                throw new S3Exception(S3ErrorCode.PRECONDITION_FAILED);
            }
            if (ifUnmodifiedSince != -1 && lastModified.compareTo(
                    new Date(ifUnmodifiedSince)) >= 0) {
                response.setStatus(HttpServletResponse.SC_NOT_MODIFIED);
                return;
            }
        }

        response.setStatus(HttpServletResponse.SC_OK);
        addMetadataToResponse(request, response, metadata);
    }

    private void handleGetBlob(HttpServletRequest request,
            HttpServletResponse response, BlobStore blobStore,
            String containerName, String blobName)
            throws IOException, S3Exception {
        int status = HttpServletResponse.SC_OK;
        GetOptions options = new GetOptions();

        String ifMatch = request.getHeader(HttpHeaders.IF_MATCH);
        if (ifMatch != null) {
            options.ifETagMatches(ifMatch);
        }

        String ifNoneMatch = request.getHeader(HttpHeaders.IF_NONE_MATCH);
        if (ifNoneMatch != null) {
            options.ifETagDoesntMatch(ifNoneMatch);
        }

        long ifModifiedSince = request.getDateHeader(
                HttpHeaders.IF_MODIFIED_SINCE);
        if (ifModifiedSince != -1) {
            options.ifModifiedSince(new Date(ifModifiedSince));
        }

        long ifUnmodifiedSince = request.getDateHeader(
                HttpHeaders.IF_UNMODIFIED_SINCE);
        if (ifUnmodifiedSince != -1) {
            options.ifUnmodifiedSince(new Date(ifUnmodifiedSince));
        }

        String range = request.getHeader(HttpHeaders.RANGE);
        if (range != null && range.startsWith("bytes=") &&
                // ignore multiple ranges
                range.indexOf(',') == -1) {
            range = range.substring("bytes=".length());
            String[] ranges = range.split("-", 2);
            if (ranges[0].isEmpty()) {
                options.tail(Long.parseLong(ranges[1]));
            } else if (ranges[1].isEmpty()) {
                options.startAt(Long.parseLong(ranges[0]));
            } else {
                options.range(Long.parseLong(ranges[0]),
                        Long.parseLong(ranges[1]));
            }
            status = HttpServletResponse.SC_PARTIAL_CONTENT;
        }

        Blob blob;
        try {
            blob = blobStore.getBlob(containerName, blobName, options);
        } catch (IllegalArgumentException iae) {
            throw new S3Exception(S3ErrorCode.INVALID_RANGE);
        }
        if (blob == null) {
            throw new S3Exception(S3ErrorCode.NO_SUCH_KEY);
        }

        response.setStatus(status);

        if (corsAllowAll) {
            response.addHeader(HttpHeaders.ACCESS_CONTROL_ALLOW_ORIGIN, "*");
        }

        addMetadataToResponse(request, response, blob.getMetadata());
        // TODO: handles only a single range due to jclouds limitations
        Collection<String> contentRanges =
                blob.getAllHeaders().get(HttpHeaders.CONTENT_RANGE);
        if (!contentRanges.isEmpty()) {
            response.addHeader(HttpHeaders.CONTENT_RANGE,
                    contentRanges.iterator().next());
            response.addHeader(HttpHeaders.ACCEPT_RANGES,
                    "bytes");
        }

        try (InputStream is = blob.getPayload().openStream();
             OutputStream os = response.getOutputStream()) {
            ByteStreams.copy(is, os);
            os.flush();
        }
    }

    private void handleCopyBlob(HttpServletRequest request,
            HttpServletResponse response, InputStream is, BlobStore blobStore,
            String destContainerName, String destBlobName)
            throws IOException, S3Exception {
        String copySourceHeader = request.getHeader("x-amz-copy-source");
        copySourceHeader = URLDecoder.decode(copySourceHeader, "UTF-8");
        if (copySourceHeader.startsWith("/")) {
            // Some clients like boto do not include the leading slash
            copySourceHeader = copySourceHeader.substring(1);
        }
        String[] path = copySourceHeader.split("/", 2);
        if (path.length != 2) {
            throw new S3Exception(S3ErrorCode.INVALID_REQUEST);
        }
        String sourceContainerName = path[0];
        String sourceBlobName = path[1];
        boolean replaceMetadata = "REPLACE".equalsIgnoreCase(request.getHeader(
                "x-amz-metadata-directive"));

        if (sourceContainerName.equals(destContainerName) &&
                sourceBlobName.equals(destBlobName) &&
                !replaceMetadata) {
            throw new S3Exception(S3ErrorCode.INVALID_REQUEST);
        }

        CopyOptions.Builder options = CopyOptions.builder();

        String ifMatch = request.getHeader("x-amz-copy-source-if-match");
        if (ifMatch != null) {
            options.ifMatch(ifMatch);
        }
        String ifNoneMatch = request.getHeader(
                "x-amz-copy-source-if-none-match");
        if (ifNoneMatch != null) {
            options.ifNoneMatch(ifNoneMatch);
        }
        long ifModifiedSince = request.getDateHeader(
                "x-amz-copy-source-if-modified-since");
        if (ifModifiedSince != -1) {
            options.ifModifiedSince(new Date(ifModifiedSince));
        }
        long ifUnmodifiedSince = request.getDateHeader(
                "x-amz-copy-source-if-unmodified-since");
        if (ifUnmodifiedSince != -1) {
            options.ifUnmodifiedSince(new Date(ifUnmodifiedSince));
        }

        if (replaceMetadata) {
            ContentMetadataBuilder contentMetadata =
                    ContentMetadataBuilder.create();
            ImmutableMap.Builder<String, String> userMetadata =
                    ImmutableMap.builder();
            for (String headerName : Collections.list(
                    request.getHeaderNames())) {
                String headerValue = Strings.nullToEmpty(request.getHeader(
                        headerName));
                if (headerName.equalsIgnoreCase(
                        HttpHeaders.CACHE_CONTROL)) {
                    contentMetadata.cacheControl(headerValue);
                } else if (headerName.equalsIgnoreCase(
                        HttpHeaders.CONTENT_DISPOSITION)) {
                    contentMetadata.contentDisposition(headerValue);
                } else if (headerName.equalsIgnoreCase(
                        HttpHeaders.CONTENT_ENCODING)) {
                    contentMetadata.contentEncoding(headerValue);
                } else if (headerName.equalsIgnoreCase(
                        HttpHeaders.CONTENT_LANGUAGE)) {
                    contentMetadata.contentLanguage(headerValue);
                } else if (headerName.equalsIgnoreCase(
                        HttpHeaders.CONTENT_TYPE)) {
                    contentMetadata.contentType(headerValue);
                } else if (startsWithIgnoreCase(headerName,
                        USER_METADATA_PREFIX)) {
                    userMetadata.put(
                            headerName.substring(USER_METADATA_PREFIX.length()),
                            headerValue);
                }
                // TODO: Expires
            }
            options.contentMetadata(contentMetadata.build());
            options.userMetadata(userMetadata.build());
        }

        String eTag;
        try {
            eTag = blobStore.copyBlob(
                    sourceContainerName, sourceBlobName,
                    destContainerName, destBlobName, options.build());
        } catch (KeyNotFoundException knfe) {
            throw new S3Exception(S3ErrorCode.NO_SUCH_KEY, knfe);
        }

        // TODO: jclouds should include this in CopyOptions
        String cannedAcl = request.getHeader("x-amz-acl");
        if (cannedAcl != null && !cannedAcl.equalsIgnoreCase("private")) {
            handleSetBlobAcl(request, response, is, blobStore,
                    destContainerName, destBlobName);
        }

        BlobMetadata blobMetadata = blobStore.blobMetadata(destContainerName,
                destBlobName);
        try (Writer writer = response.getWriter()) {
            XMLStreamWriter xml = xmlOutputFactory.createXMLStreamWriter(
                    writer);
            xml.writeStartDocument();
            xml.writeStartElement("CopyObjectResult");
            xml.writeDefaultNamespace(AWS_XMLNS);

            writeSimpleElement(xml, "LastModified",
                    formatDate(blobMetadata.getLastModified()));
            writeSimpleElement(xml, "ETag", maybeQuoteETag(eTag));

            xml.writeEndElement();
            xml.flush();
        } catch (XMLStreamException xse) {
            throw new IOException(xse);
        }
    }

    private static void handlePutBlob(HttpServletRequest request,
            HttpServletResponse response, InputStream is, BlobStore blobStore,
            String containerName, String blobName)
            throws IOException, S3Exception {
        // Flag headers present since HttpServletResponse.getHeader returns
        // null for empty headers values.
        String contentLengthString = null;
        String decodedContentLengthString = null;
        String contentMD5String = null;
        for (String headerName : Collections.list(request.getHeaderNames())) {
            String headerValue = Strings.nullToEmpty(request.getHeader(
                    headerName));
            if (headerName.equalsIgnoreCase(HttpHeaders.CONTENT_LENGTH)) {
                contentLengthString = headerValue;
            } else if (headerName.equalsIgnoreCase(
                    "x-amz-decoded-content-length")) {
                decodedContentLengthString = headerValue;
            } else if (headerName.equalsIgnoreCase(HttpHeaders.CONTENT_MD5)) {
                contentMD5String = headerValue;
            }
        }
        if (decodedContentLengthString != null) {
            contentLengthString = decodedContentLengthString;
        }

        HashCode contentMD5 = null;
        if (contentMD5String != null) {
            try {
                contentMD5 = HashCode.fromBytes(
                        BaseEncoding.base64().decode(contentMD5String));
            } catch (IllegalArgumentException iae) {
                throw new S3Exception(S3ErrorCode.INVALID_DIGEST, iae);
            }
            if (contentMD5.bits() != Hashing.md5().bits()) {
                throw new S3Exception(S3ErrorCode.INVALID_DIGEST);
            }
        }

        if (contentLengthString == null) {
            throw new S3Exception(S3ErrorCode.MISSING_CONTENT_LENGTH);
        }
        long contentLength;
        try {
            contentLength = Long.parseLong(contentLengthString);
        } catch (NumberFormatException nfe) {
            throw new S3Exception(S3ErrorCode.INVALID_ARGUMENT, nfe);
        }
        if (contentLength < 0) {
            throw new S3Exception(S3ErrorCode.INVALID_ARGUMENT);
        }

        BlobAccess access;
        String cannedAcl = request.getHeader("x-amz-acl");
        if (cannedAcl == null || cannedAcl.equalsIgnoreCase("private")) {
            access = BlobAccess.PRIVATE;
        } else if (cannedAcl.equalsIgnoreCase("public-read")) {
            access = BlobAccess.PUBLIC_READ;
        } else if (CANNED_ACLS.contains(cannedAcl)) {
            throw new S3Exception(S3ErrorCode.NOT_IMPLEMENTED);
        } else {
            response.sendError(HttpServletResponse.SC_BAD_REQUEST);
            return;
        }

        PutOptions options = new PutOptions().setBlobAccess(access);

        String blobStoreType = getBlobStoreType(blobStore);
        if (blobStoreType.equals("azureblob") &&
                contentLength > 64 * 1024 * 1024) {
            options.multipart(true);
        }

        FileBackedOutputStream fbos = null;
        String eTag;
        try {
            BlobBuilder.PayloadBlobBuilder builder;
            if (blobStoreType.equals("b2")) {
                // B2 requires a repeatable payload to calculate the SHA1 hash
                fbos = new FileBackedOutputStream(B2_PUT_BLOB_BUFFER_SIZE);
                ByteStreams.copy(is, fbos);
                fbos.close();
                builder = blobStore.blobBuilder(blobName)
                        .payload(fbos.asByteSource());
            } else {
                builder = blobStore.blobBuilder(blobName)
                        .payload(is);
            }

            builder.contentLength(contentLength);

            addContentMetdataFromHttpRequest(builder, request);
            if (contentMD5 != null) {
                builder = builder.contentMD5(contentMD5);
            }

            eTag = blobStore.putBlob(containerName, builder.build(),
                    options);
        } catch (HttpResponseException hre) {
            HttpResponse hr = hre.getResponse();
            if (hr == null) {
                return;
            }
            int status = hr.getStatusCode();
            switch (status) {
            case HttpServletResponse.SC_BAD_REQUEST:
            case 422:  // Swift returns 422 Unprocessable Entity
                throw new S3Exception(S3ErrorCode.BAD_DIGEST);
            default:
                // TODO: emit hre.getContent() ?
                response.sendError(status);
                break;
            }
            return;
        } finally {
            if (fbos != null) {
                fbos.reset();
            }
        }

        response.addHeader(HttpHeaders.ETAG, maybeQuoteETag(eTag));
    }

    private void handlePostBlob(HttpServletRequest request,
            HttpServletResponse response, InputStream is, BlobStore blobStore,
            String containerName)
            throws IOException, S3Exception {
        String boundaryHeader = request.getHeader(HttpHeaders.CONTENT_TYPE);
        if (boundaryHeader == null ||
                !boundaryHeader.startsWith("multipart/form-data; boundary=")) {
            response.setStatus(HttpServletResponse.SC_BAD_REQUEST);
            return;
        }
        String boundary =
                boundaryHeader.substring(boundaryHeader.indexOf('=') + 1);

        String blobName = null;
        String contentType = null;
        String identity = null;
        // TODO: handle policy
        byte[] policy = null;
        String signature = null;
        byte[] payload = null;
        MultipartStream multipartStream = new MultipartStream(is,
                boundary.getBytes(StandardCharsets.UTF_8), 4096, null);
        boolean nextPart = multipartStream.skipPreamble();
        while (nextPart) {
            String header = multipartStream.readHeaders();
            try (ByteArrayOutputStream baos = new ByteArrayOutputStream()) {
                multipartStream.readBodyData(baos);
                if (startsWithIgnoreCase(header,
                        "Content-Disposition: form-data;" +
                        " name=\"acl\"")) {
                    // TODO: acl
                } else if (startsWithIgnoreCase(header,
                        "Content-Disposition: form-data;" +
                        " name=\"AWSAccessKeyId\"")) {
                    identity = new String(baos.toByteArray());
                } else if (startsWithIgnoreCase(header,
                        "Content-Disposition: form-data;" +
                        " name=\"Content-Type\"")) {
                    contentType = new String(baos.toByteArray());
                } else if (startsWithIgnoreCase(header,
                        "Content-Disposition: form-data;" +
                        " name=\"file\"")) {
                    // TODO: buffers entire payload
                    payload = baos.toByteArray();
                } else if (startsWithIgnoreCase(header,
                        "Content-Disposition: form-data;" +
                        " name=\"key\"")) {
                    blobName = new String(baos.toByteArray());
                } else if (startsWithIgnoreCase(header,
                        "Content-Disposition: form-data;" +
                        " name=\"policy\"")) {
                    policy = baos.toByteArray();
                } else if (startsWithIgnoreCase(header,
                        "Content-Disposition: form-data;" +
                        " name=\"signature\"")) {
                    signature = new String(baos.toByteArray());
                }
            }
            nextPart = multipartStream.readBoundary();
        }

        if (identity == null || signature == null || blobName == null ||
                policy == null) {
            response.setStatus(HttpServletResponse.SC_BAD_REQUEST);
            return;
        }

        Map.Entry<String, BlobStore> provider =
                blobStoreLocator.locateBlobStore(identity, null, null);
        if (provider == null) {
            response.setStatus(HttpServletResponse.SC_FORBIDDEN);
            return;
        }
        String credential = provider.getKey();

        Mac mac;
        try {
            mac = Mac.getInstance("HmacSHA1");
            mac.init(new SecretKeySpec(credential.getBytes(
                    StandardCharsets.UTF_8), "HmacSHA1"));
        } catch (InvalidKeyException | NoSuchAlgorithmException e) {
            throw new RuntimeException(e);
        }
        String expectedSignature = BaseEncoding.base64().encode(
                mac.doFinal(policy));
        if (!signature.equals(expectedSignature)) {
            response.setStatus(HttpServletResponse.SC_FORBIDDEN);
            return;
        }

        BlobBuilder.PayloadBlobBuilder builder = blobStore
                .blobBuilder(blobName)
                .payload(payload);
        if (contentType != null) {
            builder.contentType(contentType);
        }
        Blob blob = builder.build();
        blobStore.putBlob(containerName, blob);

        response.setStatus(HttpServletResponse.SC_NO_CONTENT);
    }

    private void handleInitiateMultipartUpload(HttpServletRequest request,
            HttpServletResponse response, BlobStore blobStore,
            String containerName, String blobName)
            throws IOException, S3Exception {
        ByteSource payload = ByteSource.empty();
        BlobBuilder.PayloadBlobBuilder builder = blobStore
                .blobBuilder(blobName)
                .payload(payload);
        addContentMetdataFromHttpRequest(builder, request);
        builder.contentLength(payload.size());

        BlobAccess access;
        String cannedAcl = request.getHeader("x-amz-acl");
        if (cannedAcl == null || cannedAcl.equalsIgnoreCase("private")) {
            access = BlobAccess.PRIVATE;
        } else if (cannedAcl.equalsIgnoreCase("public-read")) {
            access = BlobAccess.PUBLIC_READ;
        } else if (CANNED_ACLS.contains(cannedAcl)) {
            throw new S3Exception(S3ErrorCode.NOT_IMPLEMENTED);
        } else {
            response.sendError(HttpServletResponse.SC_BAD_REQUEST);
            return;
        }
        PutOptions options = new PutOptions().setBlobAccess(access);

        MultipartUpload mpu = blobStore.initiateMultipartUpload(containerName,
                builder.build().getMetadata(), options);

        // S3 requires blob metadata during the initiate call while Azure and
        // Swift require it in the complete call.  Store a stub blob which
        // allows reproducing this metadata later.
        blobStore.putBlob(containerName, builder.name(mpu.id()).build(),
                options);

        try (Writer writer = response.getWriter()) {
            XMLStreamWriter xml = xmlOutputFactory.createXMLStreamWriter(
                    writer);
            xml.writeStartDocument();
            xml.writeStartElement("InitiateMultipartUploadResult");
            xml.writeDefaultNamespace(AWS_XMLNS);

            writeSimpleElement(xml, "Bucket", containerName);
            writeSimpleElement(xml, "Key", blobName);
            writeSimpleElement(xml, "UploadId", mpu.id());

            xml.writeEndElement();
            xml.flush();
        } catch (XMLStreamException xse) {
            throw new IOException(xse);
        }
    }

    private void handleCompleteMultipartUpload(HttpServletResponse response,
            InputStream is, BlobStore blobStore, String containerName,
            String blobName, String uploadId) throws IOException, S3Exception {
        Blob stubBlob = blobStore.getBlob(containerName, uploadId);
        BlobAccess access = blobStore.getBlobAccess(containerName, uploadId);
        MultipartUpload mpu = MultipartUpload.create(containerName,
                blobName, uploadId, stubBlob.getMetadata(),
                new PutOptions().setBlobAccess(access));

        // List parts to get part sizes and to map multiple Azure parts
        // into single parts.
        ImmutableMap.Builder<Integer, MultipartPart> builder =
                ImmutableMap.builder();
        for (MultipartPart part : blobStore.listMultipartUpload(mpu)) {
            builder.put(part.partNumber(), part);
        }
        ImmutableMap<Integer, MultipartPart> partsByListing = builder.build();

        List<MultipartPart> parts = new ArrayList<>();
        String blobStoreType = getBlobStoreType(blobStore);
        if (blobStoreType.equals("azureblob")) {
            // TODO: how to sanity check parts?
            for (MultipartPart part : blobStore.listMultipartUpload(mpu)) {
                parts.add(part);
            }
        } else {
            CompleteMultipartUploadRequest cmu = new XmlMapper().readValue(
                    is, CompleteMultipartUploadRequest.class);
            // use TreeMap to allow runt last part
            SortedMap<Integer, String> requestParts = new TreeMap<>();
            if (cmu.parts != null) {
                for (CompleteMultipartUploadRequest.Part part : cmu.parts) {
                    requestParts.put(part.partNumber, part.eTag);
                }
            }
            for (Iterator<Map.Entry<Integer, String>> it =
                    requestParts.entrySet().iterator(); it.hasNext();) {
                Map.Entry<Integer, String> entry = it.next();
                MultipartPart part = partsByListing.get(entry.getKey());
                if (part == null) {
                    throw new S3Exception(S3ErrorCode.INVALID_PART);
                }
                long partSize = part.partSize();
                if (partSize < blobStore.getMinimumMultipartPartSize() &&
                        partSize != -1 && it.hasNext()) {
                    throw new S3Exception(S3ErrorCode.ENTITY_TOO_SMALL);
                }
                if (part.partETag() != null &&
                        !equalsIgnoringSurroundingQuotes(part.partETag(),
                                entry.getValue())) {
                    throw new S3Exception(S3ErrorCode.INVALID_PART);
                }
                parts.add(MultipartPart.create(entry.getKey(),
                        partSize, part.partETag(), part.lastModified()));
            }
        }

        if (parts.isEmpty()) {
            // Amazon requires at least one part
            throw new S3Exception(S3ErrorCode.MALFORMED_X_M_L);
        }

        String eTag = blobStore.completeMultipartUpload(mpu, parts);

        blobStore.removeBlob(containerName, stubBlob.getMetadata().getName());

        try (Writer writer = response.getWriter()) {
            XMLStreamWriter xml = xmlOutputFactory.createXMLStreamWriter(
                    writer);
            xml.writeStartDocument();
            xml.writeStartElement("CompleteMultipartUploadResult");
            xml.writeDefaultNamespace(AWS_XMLNS);

            // TODO: bogus value
            writeSimpleElement(xml, "Location",
                    "http://Example-Bucket.s3.amazonaws.com/" + blobName);

            writeSimpleElement(xml, "Bucket", containerName);
            writeSimpleElement(xml, "Key", blobName);

            if (eTag != null) {
                writeSimpleElement(xml, "ETag", maybeQuoteETag(eTag));
            }

            xml.writeEndElement();
            xml.flush();
        } catch (XMLStreamException xse) {
            throw new IOException(xse);
        }
    }

    private static void handleAbortMultipartUpload(HttpServletResponse response,
            BlobStore blobStore, String containerName, String blobName,
            String uploadId) throws IOException, S3Exception {
        if (!blobStore.blobExists(containerName, uploadId)) {
            throw new S3Exception(S3ErrorCode.NO_SUCH_UPLOAD);
        }

        blobStore.removeBlob(containerName, uploadId);

        // TODO: how to reconstruct original mpu?
        MultipartUpload mpu = MultipartUpload.create(containerName,
                blobName, uploadId, createFakeBlobMetadata(blobStore),
                new PutOptions());
        blobStore.abortMultipartUpload(mpu);
        response.sendError(HttpServletResponse.SC_NO_CONTENT);
    }

    private void handleListParts(HttpServletRequest request,
            HttpServletResponse response, BlobStore blobStore,
            String containerName, String blobName, String uploadId)
            throws IOException, S3Exception {
        // support only the no-op zero case
        String partNumberMarker = request.getParameter("part-number-marker");
        if (partNumberMarker != null && !partNumberMarker.equals("0")) {
            throw new S3Exception(S3ErrorCode.NOT_IMPLEMENTED);
        }

        // TODO: how to reconstruct original mpu?
        MultipartUpload mpu = MultipartUpload.create(containerName,
                blobName, uploadId, createFakeBlobMetadata(blobStore),
                new PutOptions());

        List<MultipartPart> parts;
        if (getBlobStoreType(blobStore).equals("azureblob")) {
            // map Azure subparts back into S3 parts
            SortedMap<Integer, Long> map = new TreeMap<>();
            for (MultipartPart part : blobStore.listMultipartUpload(mpu)) {
                int virtualPartNumber = part.partNumber() / 10_000;
                Long size = map.get(virtualPartNumber);
                map.put(virtualPartNumber,
                        (size == null ? 0L : (long) size) + part.partSize());
            }
            parts = new ArrayList<>();
            for (Map.Entry<Integer, Long> entry : map.entrySet()) {
                String eTag = "";  // TODO: bogus value
                Date lastModified = null;  // TODO: bogus value
                parts.add(MultipartPart.create(entry.getKey(),
                        entry.getValue(), eTag, lastModified));
            }
        } else {
            parts = blobStore.listMultipartUpload(mpu);
        }

        String encodingType = request.getParameter("encoding-type");

        try (Writer writer = response.getWriter()) {
            XMLStreamWriter xml = xmlOutputFactory.createXMLStreamWriter(
                    writer);
            xml.writeStartDocument();
            xml.writeStartElement("ListPartsResult");
            xml.writeDefaultNamespace(AWS_XMLNS);

            if (encodingType != null && encodingType.equals("url")) {
                writeSimpleElement(xml, "EncodingType", encodingType);
            }

            writeSimpleElement(xml, "Bucket", containerName);
            writeSimpleElement(xml, "Key", encodeBlob(
                    encodingType, blobName));
            writeSimpleElement(xml, "UploadId", uploadId);
            writeInitiatorStanza(xml);
            writeOwnerStanza(xml);
            writeSimpleElement(xml, "StorageClass", "STANDARD");

            // TODO: pagination
/*
            writeSimpleElement(xml, "PartNumberMarker", "1");
            writeSimpleElement(xml, "NextPartNumberMarker", "3");
            writeSimpleElement(xml, "MaxParts", "2");
            writeSimpleElement(xml, "IsTruncated", "true");
*/

            for (MultipartPart part : parts) {
                xml.writeStartElement("Part");

                writeSimpleElement(xml, "PartNumber", String.valueOf(
                        part.partNumber()));

                Date lastModified = part.lastModified();
                if (lastModified != null) {
                    writeSimpleElement(xml, "LastModified",
                            formatDate(lastModified));
                }

                String eTag = part.partETag();
                if (eTag != null) {
                    writeSimpleElement(xml, "ETag", maybeQuoteETag(eTag));
                }

                writeSimpleElement(xml, "Size", String.valueOf(
                        part.partSize()));

                xml.writeEndElement();
            }

            xml.writeEndElement();
            xml.flush();
        } catch (XMLStreamException xse) {
            throw new IOException(xse);
        }
    }

    private void handleCopyPart(HttpServletRequest request,
            HttpServletResponse response, BlobStore blobStore,
            String containerName, String blobName, String uploadId)
            throws IOException, S3Exception {
        // TODO: duplicated from handlePutBlob
        String copySourceHeader = request.getHeader("x-amz-copy-source");
        copySourceHeader = URLDecoder.decode(copySourceHeader, "UTF-8");
        if (copySourceHeader.startsWith("/")) {
            // Some clients like boto do not include the leading slash
            copySourceHeader = copySourceHeader.substring(1);
        }
        String[] path = copySourceHeader.split("/", 2);
        if (path.length != 2) {
            throw new S3Exception(S3ErrorCode.INVALID_REQUEST);
        }
        String sourceContainerName = path[0];
        String sourceBlobName = path[1];

        GetOptions options = new GetOptions();
        String range = request.getHeader("x-amz-copy-source-range");
        if (range != null && range.startsWith("bytes=") &&
                // ignore multiple ranges
                range.indexOf(',') == -1) {
            range = range.substring("bytes=".length());
            String[] ranges = range.split("-", 2);
            if (ranges[0].isEmpty()) {
                options.tail(Long.parseLong(ranges[1]));
            } else if (ranges[1].isEmpty()) {
                options.startAt(Long.parseLong(ranges[0]));
            } else {
                options.range(Long.parseLong(ranges[0]),
                        Long.parseLong(ranges[1]));
            }
        }

        String partNumberString = request.getParameter("partNumber");
        if (partNumberString == null) {
            throw new S3Exception(S3ErrorCode.INVALID_ARGUMENT);
        }
        int partNumber;
        try {
            partNumber = Integer.parseInt(partNumberString);
        } catch (NumberFormatException nfe) {
            throw new S3Exception(S3ErrorCode.INVALID_ARGUMENT,
                    "Part number must be an integer between 1 and 10000" +
                    ", inclusive", nfe, ImmutableMap.of(
                            "ArgumentName", "partNumber",
                            "ArgumentValue", partNumberString));
        }
        if (partNumber < 1 || partNumber > 10_000) {
            throw new S3Exception(S3ErrorCode.INVALID_ARGUMENT,
                    "Part number must be an integer between 1 and 10000" +
                    ", inclusive", (Throwable) null, ImmutableMap.of(
                            "ArgumentName", "partNumber",
                            "ArgumentValue", partNumberString));
        }

        // TODO: how to reconstruct original mpu?
        MultipartUpload mpu = MultipartUpload.create(containerName,
                blobName, uploadId, createFakeBlobMetadata(blobStore),
                new PutOptions());

        Blob blob = blobStore.getBlob(sourceContainerName, sourceBlobName,
                options);
        if (blob == null) {
            throw new S3Exception(S3ErrorCode.NO_SUCH_KEY);
        }

        BlobMetadata blobMetadata = blob.getMetadata();

        String ifMatch = request.getHeader(
                "x-amz-copy-source-if-match");
        String ifNoneMatch = request.getHeader(
                "x-amz-copy-source-if-modified-since");
        long ifModifiedSince = request.getDateHeader(
                "x-amz-copy-source-if-none-match");
        long ifUnmodifiedSince = request.getDateHeader(
                "x-amz-copy-source-if-unmodified-since");
        String eTag = blobMetadata.getETag();
        if (eTag != null) {
            eTag = maybeQuoteETag(eTag);
            if (ifMatch != null && !ifMatch.equals(eTag)) {
                throw new S3Exception(S3ErrorCode.PRECONDITION_FAILED);
            }
            if (ifNoneMatch != null && ifNoneMatch.equals(eTag)) {
                throw new S3Exception(S3ErrorCode.PRECONDITION_FAILED);
            }
        }

        Date lastModified = blobMetadata.getLastModified();
        if (lastModified != null) {
            if (ifModifiedSince != -1 && lastModified.compareTo(
                    new Date(ifModifiedSince)) <= 0) {
                throw new S3Exception(S3ErrorCode.PRECONDITION_FAILED);
            }
            if (ifUnmodifiedSince != -1 && lastModified.compareTo(
                    new Date(ifUnmodifiedSince)) >= 0) {
                throw new S3Exception(S3ErrorCode.PRECONDITION_FAILED);
            }
        }

        long contentLength =
                blobMetadata.getContentMetadata().getContentLength();

        String blobStoreType = getBlobStoreType(blobStore);
        FileBackedOutputStream fbos = null;
        try (InputStream is = blob.getPayload().openStream()) {
            if (blobStoreType.equals("azureblob")) {
                // Azure has a maximum part size of 4 MB while S3 has a minimum
                // part size of 5 MB and a maximum of 5 GB.  Split a single S3
                // part multiple Azure parts.
                long azureMaximumMultipartPartSize =
                        blobStore.getMaximumMultipartPartSize();
                HashingInputStream his = new HashingInputStream(Hashing.md5(),
                        is);
                for (int offset = 0, subPartNumber = 0; offset < contentLength;
                        offset += azureMaximumMultipartPartSize,
                        ++subPartNumber) {
                    Payload payload = Payloads.newInputStreamPayload(
                            new UncloseableInputStream(ByteStreams.limit(his,
                                    azureMaximumMultipartPartSize)));
                    payload.getContentMetadata().setContentLength(
                            Math.min(azureMaximumMultipartPartSize,
                                    contentLength - offset));
                    blobStore.uploadMultipartPart(mpu,
                            10_000 * partNumber + subPartNumber, payload);
                }
                eTag = BaseEncoding.base16().lowerCase().encode(
                        his.hash().asBytes());
            } else {
                Payload payload;
                if (blobStoreType.equals("b2")) {
                    // B2 requires a repeatable payload to calculate the SHA1
                    // hash
                    fbos = new FileBackedOutputStream(B2_PUT_BLOB_BUFFER_SIZE);
                    ByteStreams.copy(is, fbos);
                    fbos.close();
                    payload = Payloads.newByteSourcePayload(
                            fbos.asByteSource());
                } else {
                    payload = Payloads.newInputStreamPayload(is);
                }

                payload.getContentMetadata().setContentLength(contentLength);

                MultipartPart part = blobStore.uploadMultipartPart(mpu,
                        partNumber, payload);
                eTag = part.partETag();
            }
        } finally {
            if (fbos != null) {
                fbos.reset();
            }
        }

        try (Writer writer = response.getWriter()) {
            XMLStreamWriter xml = xmlOutputFactory.createXMLStreamWriter(
                    writer);
            xml.writeStartDocument();
            xml.writeStartElement("CopyObjectResult");
            xml.writeDefaultNamespace(AWS_XMLNS);

            writeSimpleElement(xml, "LastModified", formatDate(lastModified));
            if (eTag != null) {
                writeSimpleElement(xml, "ETag", maybeQuoteETag(eTag));
            }

            xml.writeEndElement();
            xml.flush();
        } catch (XMLStreamException xse) {
            throw new IOException(xse);
        }
    }

    private static void handleUploadPart(HttpServletRequest request,
            HttpServletResponse response, InputStream is, BlobStore blobStore,
            String containerName, String blobName, String uploadId)
            throws IOException, S3Exception {
        // TODO: duplicated from handlePutBlob
        String contentLengthString = null;
        String decodedContentLengthString = null;
        String contentMD5String = null;
        for (String headerName : Collections.list(request.getHeaderNames())) {
            String headerValue = Strings.nullToEmpty(request.getHeader(
                    headerName));
            if (headerName.equalsIgnoreCase(HttpHeaders.CONTENT_LENGTH)) {
                contentLengthString = headerValue;
            } else if (headerName.equalsIgnoreCase(
                    "x-amz-decoded-content-length")) {
                decodedContentLengthString = headerValue;
            } else if (headerName.equalsIgnoreCase(HttpHeaders.CONTENT_MD5)) {
                contentMD5String = headerValue;
            }
        }
        if (decodedContentLengthString != null) {
            contentLengthString = decodedContentLengthString;
        }

        HashCode contentMD5 = null;
        if (contentMD5String != null) {
            try {
                contentMD5 = HashCode.fromBytes(
                        BaseEncoding.base64().decode(contentMD5String));
            } catch (IllegalArgumentException iae) {
                throw new S3Exception(S3ErrorCode.INVALID_DIGEST, iae);
            }
            if (contentMD5.bits() != Hashing.md5().bits()) {
                throw new S3Exception(S3ErrorCode.INVALID_DIGEST);
            }
        }

        if (contentLengthString == null) {
            throw new S3Exception(S3ErrorCode.MISSING_CONTENT_LENGTH);
        }
        long contentLength;
        try {
            contentLength = Long.parseLong(contentLengthString);
        } catch (NumberFormatException nfe) {
            throw new S3Exception(S3ErrorCode.INVALID_ARGUMENT, nfe);
        }
        if (contentLength < 0) {
            throw new S3Exception(S3ErrorCode.INVALID_ARGUMENT);
        }

        String partNumberString = request.getParameter("partNumber");
        if (partNumberString == null) {
            throw new S3Exception(S3ErrorCode.INVALID_ARGUMENT);
        }
        int partNumber;
        try {
            partNumber = Integer.parseInt(partNumberString);
        } catch (NumberFormatException nfe) {
            throw new S3Exception(S3ErrorCode.INVALID_ARGUMENT,
                    "Part number must be an integer between 1 and 10000" +
                    ", inclusive", nfe, ImmutableMap.of(
                            "ArgumentName", "partNumber",
                            "ArgumentValue", partNumberString));
        }
        if (partNumber < 1 || partNumber > 10_000) {
            throw new S3Exception(S3ErrorCode.INVALID_ARGUMENT,
                    "Part number must be an integer between 1 and 10000" +
                    ", inclusive", (Throwable) null, ImmutableMap.of(
                            "ArgumentName", "partNumber",
                            "ArgumentValue", partNumberString));
        }

        // TODO: how to reconstruct original mpu?
        MultipartUpload mpu = MultipartUpload.create(containerName,
                blobName, uploadId, createFakeBlobMetadata(blobStore),
                new PutOptions());

        if (getBlobStoreType(blobStore).equals("azureblob")) {
            // Azure has a maximum part size of 4 MB while S3 has a minimum
            // part size of 5 MB and a maximum of 5 GB.  Split a single S3
            // part multiple Azure parts.
            long azureMaximumMultipartPartSize = 4 * 1024 * 1024;
            HashingInputStream his = new HashingInputStream(Hashing.md5(),
                    is);
            for (int offset = 0, subPartNumber = 0; offset < contentLength;
                    offset += azureMaximumMultipartPartSize,
                    ++subPartNumber) {
                Payload payload = Payloads.newInputStreamPayload(
                        ByteStreams.limit(his,
                                azureMaximumMultipartPartSize));
                payload.getContentMetadata().setContentLength(
                        Math.min(azureMaximumMultipartPartSize,
                                contentLength - offset));
                blobStore.uploadMultipartPart(mpu,
                        10_000 * partNumber + subPartNumber, payload);
            }
            response.addHeader(HttpHeaders.ETAG, maybeQuoteETag(
                    BaseEncoding.base16().lowerCase().encode(
                            his.hash().asBytes())));
        } else {
            MultipartPart part;
            Payload payload;
            FileBackedOutputStream fbos = null;
            try {
                String blobStoreType = getBlobStoreType(blobStore);
                if (blobStoreType.equals("b2")) {
                    // B2 requires a repeatable payload to calculate the SHA1
                    // hash
                    fbos = new FileBackedOutputStream(B2_PUT_BLOB_BUFFER_SIZE);
                    ByteStreams.copy(is, fbos);
                    fbos.close();
                    payload = Payloads.newByteSourcePayload(
                            fbos.asByteSource());
                } else {
                    payload = Payloads.newInputStreamPayload(is);
                }
                payload.getContentMetadata().setContentLength(contentLength);
                if (contentMD5 != null) {
                    payload.getContentMetadata().setContentMD5(contentMD5);
                }

                part = blobStore.uploadMultipartPart(mpu, partNumber, payload);
            } finally {
                if (fbos != null) {
                    fbos.reset();
                }
            }

            if (part.partETag() != null) {
                response.addHeader(HttpHeaders.ETAG,
                        maybeQuoteETag(part.partETag()));
            }
        }
    }

    private static void addResponseHeaderWithOverride(
            HttpServletRequest request, HttpServletResponse response,
            String headerName, String overrideHeaderName, String value) {
        String override = request.getParameter(overrideHeaderName);

        // NPE in if value is null
        override = (override != null) ? override : value;

        if (override != null) {
            response.addHeader(headerName, override);
        }
    }

    private static void addMetadataToResponse(HttpServletRequest request,
            HttpServletResponse response,
            BlobMetadata metadata) {
        ContentMetadata contentMetadata =
                metadata.getContentMetadata();
        addResponseHeaderWithOverride(request, response,
                HttpHeaders.CACHE_CONTROL, "response-cache-control",
                contentMetadata.getCacheControl());
        addResponseHeaderWithOverride(request, response,
                HttpHeaders.CONTENT_ENCODING, "response-content-encoding",
                contentMetadata.getContentEncoding());
        addResponseHeaderWithOverride(request, response,
                HttpHeaders.CONTENT_LANGUAGE, "response-content-language",
                contentMetadata.getContentLanguage());
        addResponseHeaderWithOverride(request, response,
                HttpHeaders.CONTENT_DISPOSITION, "response-content-disposition",
                contentMetadata.getContentDisposition());
        response.addHeader(HttpHeaders.CONTENT_LENGTH,
                contentMetadata.getContentLength().toString());
        String overrideContentType = request.getParameter(
                "response-content-type");
        response.setContentType(overrideContentType != null ?
                overrideContentType : contentMetadata.getContentType());
        String eTag = metadata.getETag();
        if (eTag != null) {
            response.addHeader(HttpHeaders.ETAG, maybeQuoteETag(eTag));
        }
        String overrideExpires = request.getParameter("response-expires");
        if (overrideExpires != null) {
            response.addHeader(HttpHeaders.EXPIRES, overrideExpires);
        } else {
            Date expires = contentMetadata.getExpires();
            if (expires != null) {
                response.addDateHeader(HttpHeaders.EXPIRES, expires.getTime());
            }
        }
        response.addDateHeader(HttpHeaders.LAST_MODIFIED,
                metadata.getLastModified().getTime());
        for (Map.Entry<String, String> entry :
                metadata.getUserMetadata().entrySet()) {
            response.addHeader(USER_METADATA_PREFIX + entry.getKey(),
                    entry.getValue());
        }
    }

    // cannot call BlobStore.getContext().utils().date().iso8601DateFormatsince
    // it has unwanted millisecond precision
    private static String formatDate(Date date) {
        SimpleDateFormat formatter = new SimpleDateFormat(
                "yyyy-MM-dd'T'HH:mm:ss'Z'");
        formatter.setTimeZone(TimeZone.getTimeZone("GMT"));
        return formatter.format(date);
    }

    protected final void sendSimpleErrorResponse(
            HttpServletRequest request, HttpServletResponse response,
            S3ErrorCode code, String message,
            Map<String, String> elements) throws IOException {
        logger.debug("{} {}", code, elements);

        response.setStatus(code.getHttpStatusCode());

        if (request.getMethod().equals("HEAD")) {
            // The HEAD method is identical to GET except that the server MUST
            // NOT return a message-body in the response.
            return;
        }

        try (Writer writer = response.getWriter()) {
            XMLStreamWriter xml = xmlOutputFactory.createXMLStreamWriter(
                    writer);
            xml.writeStartDocument();
            xml.writeStartElement("Error");

            writeSimpleElement(xml, "Code", code.getErrorCode());
            writeSimpleElement(xml, "Message", message);

            for (Map.Entry<String, String> entry : elements.entrySet()) {
                writeSimpleElement(xml, entry.getKey(), entry.getValue());
            }

            writeSimpleElement(xml, "RequestId", FAKE_REQUEST_ID);

            xml.writeEndElement();
            xml.flush();
        } catch (XMLStreamException xse) {
            throw new IOException(xse);
        }
    }

    /**
     * Create Amazon V2 signature.  Reference:
     * http://docs.aws.amazon.com/general/latest/gr/signature-version-2.html
     */
    private static String createAuthorizationSignature(
            HttpServletRequest request, String uri, String credential) {
        // sort Amazon headers
        SortedSetMultimap<String, String> canonicalizedHeaders =
                TreeMultimap.create();
        for (String headerName : Collections.list(request.getHeaderNames())) {
            Collection<String> headerValues = Collections.list(
                    request.getHeaders(headerName));
            headerName = headerName.toLowerCase();
            if (!headerName.startsWith("x-amz-")) {
                continue;
            }
            if (headerValues.isEmpty()) {
                canonicalizedHeaders.put(headerName, "");
            }
            for (String headerValue : headerValues) {
                canonicalizedHeaders.put(headerName,
                        Strings.nullToEmpty(headerValue));
            }
        }

        // build string to sign
        StringBuilder builder = new StringBuilder()
                .append(request.getMethod())
                .append('\n')
                .append(Strings.nullToEmpty(request.getHeader(
                        HttpHeaders.CONTENT_MD5)))
                .append('\n')
                .append(Strings.nullToEmpty(request.getHeader(
                        HttpHeaders.CONTENT_TYPE)))
                .append('\n');
        String expires = request.getParameter("Expires");
        if (expires != null) {
            builder.append(expires);
        } else if (!canonicalizedHeaders.containsKey("x-amz-date")) {
            builder.append(request.getHeader(HttpHeaders.DATE));
        }
        builder.append('\n');
        for (Map.Entry<String, String> entry : canonicalizedHeaders.entries()) {
            builder.append(entry.getKey()).append(':')
                    .append(entry.getValue()).append('\n');
        }
        builder.append(uri);

        char separator = '?';
        List<String> subresources = Collections.list(
                request.getParameterNames());
        Collections.sort(subresources);
        for (String subresource : subresources) {
            if (SIGNED_SUBRESOURCES.contains(subresource)) {
                builder.append(separator).append(subresource);

                String value = request.getParameter(subresource);
                if (!"".equals(value)) {
                    builder.append('=').append(value);
                }
                separator = '&';
            }
        }

        String stringToSign = builder.toString();
        logger.trace("stringToSign: {}", stringToSign);

        // sign string
        Mac mac;
        try {
            mac = Mac.getInstance("HmacSHA1");
            mac.init(new SecretKeySpec(credential.getBytes(
                    StandardCharsets.UTF_8), "HmacSHA1"));
        } catch (InvalidKeyException | NoSuchAlgorithmException e) {
            throw new RuntimeException(e);
        }
        return BaseEncoding.base64().encode(mac.doFinal(
                stringToSign.getBytes(StandardCharsets.UTF_8)));
    }

    /**
     * Create v4 signature.  Reference:
     * http://docs.aws.amazon.com/general/latest/gr/signature-version-4.html
     */
    private static String createAuthorizationSignatureV4(
            HttpServletRequest request,
            byte[] payload, String uri, String credential)
            throws InvalidKeyException, IOException, NoSuchAlgorithmException,
            S3Exception {
        S3AuthorizationHeader authHeader = new S3AuthorizationHeader(
                request.getHeader("Authorization"));
        String canonicalRequest = createCanonicalRequest(request, uri, payload,
                authHeader.hashAlgorithm);
        String algorithm = authHeader.hmacAlgorithm;
        byte[] dateKey = signMessage(
                authHeader.date.getBytes(StandardCharsets.UTF_8),
                ("AWS4" + credential).getBytes(StandardCharsets.UTF_8),
                algorithm);
        byte[] dateRegionKey = signMessage(
                authHeader.region.getBytes(StandardCharsets.UTF_8), dateKey,
                algorithm);
        byte[] dateRegionServiceKey = signMessage(
                authHeader.service.getBytes(StandardCharsets.UTF_8),
                dateRegionKey, algorithm);
        byte[] signingKey = signMessage(
                "aws4_request".getBytes(StandardCharsets.UTF_8),
                dateRegionServiceKey, algorithm);
        String signatureString = "AWS4-HMAC-SHA256\n" +
                request.getHeader("x-amz-date") + "\n" +
                authHeader.date + "/" + authHeader.region +
                        "/s3/aws4_request\n" +
                canonicalRequest;
        byte[] signature = signMessage(
                signatureString.getBytes(StandardCharsets.UTF_8),
                signingKey, algorithm);
        return BaseEncoding.base16().lowerCase().encode(signature);
    }

    private static byte[] signMessage(byte[] data, byte[] key, String algorithm)
            throws InvalidKeyException, NoSuchAlgorithmException {
        Mac mac = Mac.getInstance(algorithm);
        mac.init(new SecretKeySpec(key, algorithm));
        return mac.doFinal(data);
    }

    private static String createCanonicalRequest(HttpServletRequest request,
            String uri, byte[] payload, String hashAlgorithm)
            throws IOException, NoSuchAlgorithmException {
        String authorizationHeader = request.getHeader("Authorization");
        String xAmzContentSha256 = request.getHeader("x-amz-content-sha256");
        String digest;
        if ("STREAMING-AWS4-HMAC-SHA256-PAYLOAD".equals(xAmzContentSha256)) {
            digest = "STREAMING-AWS4-HMAC-SHA256-PAYLOAD";
        } else if ("UNSIGNED-PAYLOAD".equals(xAmzContentSha256)) {
            digest = "UNSIGNED-PAYLOAD";
        } else {
            digest = getMessageDigest(payload, hashAlgorithm);
        }
        String[] signedHeaders = extractSignedHeaders(authorizationHeader);
        String canonicalRequest = Joiner.on("\n").join(
                request.getMethod(),
                uri,
                buildCanonicalQueryString(request),
                buildCanonicalHeaders(request, signedHeaders) + "\n",
                Joiner.on(';').join(signedHeaders),
                digest);
        return getMessageDigest(
                canonicalRequest.getBytes(StandardCharsets.UTF_8),
                hashAlgorithm);
    }

    private static String getMessageDigest(byte[] payload, String algorithm)
            throws NoSuchAlgorithmException {
        MessageDigest md = MessageDigest.getInstance(algorithm);
        byte[] hash = md.digest(payload);
        return BaseEncoding.base16().lowerCase().encode(hash);
    }

    private static String[] extractSignedHeaders(String authorization) {
        int index = authorization.indexOf("SignedHeaders=");
        if (index < 0) {
            return null;
        }
        int endSigned = authorization.indexOf(',', index);
        if (endSigned < 0) {
            return null;
        }
        int startHeaders = authorization.indexOf('=', index);
        return authorization.substring(startHeaders + 1, endSigned).split(";");
    }

    private static String buildCanonicalHeaders(HttpServletRequest request,
            String[] signedHeaders) {
        List<String> headers = new ArrayList<>();
        for (String header : signedHeaders) {
            headers.add(header.toLowerCase());
        }
        Collections.sort(headers);
        List<String> headersWithValues = new ArrayList<>();
        for (String header : headers) {
            List<String> values = new ArrayList<>();
            StringBuilder headerWithValue = new StringBuilder();
            headerWithValue.append(header);
            headerWithValue.append(":");
            for (String value : Collections.list(request.getHeaders(header))) {
                value = value.trim();
                if (!value.startsWith("\"")) {
                    value = value.replaceAll("\\s+", " ");
                }
                values.add(value);
            }
            headerWithValue.append(Joiner.on(",").join(values));
            headersWithValues.add(headerWithValue.toString());
        }

        return Joiner.on("\n").join(headersWithValues);
    }

    private static String buildCanonicalQueryString(HttpServletRequest request)
            throws UnsupportedEncodingException {
        // The parameters are required to be sorted
        List<String> parameters = Collections.list(request.getParameterNames());
        Collections.sort(parameters);
        List<String> queryParameters = new ArrayList<>();

        for (String key : parameters) {
            // re-encode keys and values in AWS normalized form
            String value = request.getParameter(key);
            queryParameters.add(AWS_URL_PARAMETER_ESCAPER.escape(key) +
                    "=" + AWS_URL_PARAMETER_ESCAPER.escape(value));
        }
        return Joiner.on("&").join(queryParameters);
    }

    private static void addContentMetdataFromHttpRequest(
            BlobBuilder.PayloadBlobBuilder builder,
            HttpServletRequest request) {
        ImmutableMap.Builder<String, String> userMetadata =
                ImmutableMap.builder();
        for (String headerName : Collections.list(request.getHeaderNames())) {
            if (startsWithIgnoreCase(headerName, USER_METADATA_PREFIX)) {
                userMetadata.put(
                        headerName.substring(USER_METADATA_PREFIX.length()),
                        Strings.nullToEmpty(request.getHeader(headerName)));
            }
        }
        builder.cacheControl(request.getHeader(
                        HttpHeaders.CACHE_CONTROL))
                .contentDisposition(request.getHeader(
                        HttpHeaders.CONTENT_DISPOSITION))
                .contentEncoding(request.getHeader(
                        HttpHeaders.CONTENT_ENCODING))
                .contentLanguage(request.getHeader(
                        HttpHeaders.CONTENT_LANGUAGE))
                .userMetadata(userMetadata.build());
        String contentType = request.getContentType();
        if (contentType != null) {
            builder.contentType(contentType);
        }
        long expires = request.getDateHeader(HttpHeaders.EXPIRES);
        if (expires != -1) {
            builder.expires(new Date(expires));
        }
    }

    // TODO: bogus values
    private static void writeInitiatorStanza(XMLStreamWriter xml)
            throws XMLStreamException {
        xml.writeStartElement("Initiator");

        writeSimpleElement(xml, "ID", FAKE_INITIATOR_ID);
        writeSimpleElement(xml, "DisplayName",
                FAKE_INITIATOR_DISPLAY_NAME);

        xml.writeEndElement();
    }

    // TODO: bogus values
    private static void writeOwnerStanza(XMLStreamWriter xml)
            throws XMLStreamException {
        xml.writeStartElement("Owner");

        writeSimpleElement(xml, "ID", FAKE_OWNER_ID);
        writeSimpleElement(xml, "DisplayName", FAKE_OWNER_DISPLAY_NAME);

        xml.writeEndElement();
    }

    private static void writeSimpleElement(XMLStreamWriter xml,
            String elementName, String characters) throws XMLStreamException {
        xml.writeStartElement(elementName);
        xml.writeCharacters(characters);
        xml.writeEndElement();
    }

    private static BlobMetadata createFakeBlobMetadata(BlobStore blobStore) {
        return blobStore.blobBuilder("fake-name")
                .build()
                .getMetadata();
    }

    private static boolean equalsIgnoringSurroundingQuotes(String s1,
            String s2) {
        if (s1.length() >= 2 && s1.startsWith("\"") && s1.endsWith("\"")) {
            s1 = s1.substring(1, s1.length() - 1);
        }
        if (s2.length() >= 2 && s2.startsWith("\"") && s2.endsWith("\"")) {
            s2 = s2.substring(1, s2.length() - 1);
        }
        return s1.equals(s2);
    }

    private static String maybeQuoteETag(String eTag) {
        if (!eTag.startsWith("\"") && !eTag.endsWith("\"")) {
            eTag = "\"" + eTag + "\"";
        }
        return eTag;
    }

    private static boolean startsWithIgnoreCase(String string, String prefix) {
        return string.toLowerCase().startsWith(prefix.toLowerCase());
    }

    // Encode blob name if client requests it.  This allows for characters
    // which XML 1.0 cannot represent.
    private static String encodeBlob(String encodingType, String blobName) {
        if (encodingType != null && encodingType.equals("url")) {
            try {
                return URLEncoder.encode(blobName, "UTF-8");
            } catch (UnsupportedEncodingException e) {
                throw new RuntimeException(e);
            }
        } else {
            return blobName;
        }
    }

    private static final class UncloseableInputStream
            extends FilterInputStream {
        UncloseableInputStream(InputStream is) {
            super(is);
        }

        @Override
        public void close() throws IOException {
        }
    }

    public final BlobStoreLocator getBlobStoreLocator() {
        return blobStoreLocator;
    }

    public final void setBlobStoreLocator(BlobStoreLocator locator) {
        this.blobStoreLocator = locator;
    }

    private static boolean validateIpAddress(String string) {
        String[] parts = string.split("\\.");
        if (parts.length != 4) {
            return false;
        }
        for (String part : parts) {
            try {
                int num = Integer.parseInt(part);
                if (num > 255) {
                    return false;
                }
            } catch (NumberFormatException nfe) {
                return false;
            }
        }
        return true;
    }
}<|MERGE_RESOLUTION|>--- conflicted
+++ resolved
@@ -241,14 +241,9 @@
             AuthenticationType authenticationType, final String identity,
             final String credential, Optional<String> virtualHost,
             long v4MaxNonChunkedRequestSize, boolean ignoreUnknownHeaders,
-<<<<<<< HEAD
             boolean ignoreUnknownParameters, boolean corsAllowAll,
             final String servicePath) {
-        if (identity != null) {
-=======
-            boolean ignoreUnknownParameters, boolean corsAllowAll) {
         if (authenticationType != AuthenticationType.NONE) {
->>>>>>> 8224f6fe
             anonymousIdentity = false;
             blobStoreLocator = new BlobStoreLocator() {
                 @Override
