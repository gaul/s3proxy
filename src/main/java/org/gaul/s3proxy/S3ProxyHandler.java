--- conflicted
+++ resolved
@@ -191,11 +191,7 @@
     private final Optional<String> virtualHost;
     private final long v4MaxNonChunkedRequestSize;
     private final boolean ignoreUnknownHeaders;
-<<<<<<< HEAD
-    private final CORSRules corsRules;
-=======
     private final CrossOriginResourceSharing corsRules;
->>>>>>> e3277a4c
     private final String servicePath;
     private final XMLOutputFactory xmlOutputFactory =
             XMLOutputFactory.newInstance();
@@ -218,11 +214,7 @@
             AuthenticationType authenticationType, final String identity,
             final String credential, @Nullable String virtualHost,
             long v4MaxNonChunkedRequestSize, boolean ignoreUnknownHeaders,
-<<<<<<< HEAD
-            CORSRules corsRules, final String servicePath) {
-=======
             CrossOriginResourceSharing corsRules, final String servicePath) {
->>>>>>> e3277a4c
         if (authenticationType != AuthenticationType.NONE) {
             anonymousIdentity = false;
             blobStoreLocator = new BlobStoreLocator() {
@@ -1567,12 +1559,9 @@
         }
 
         String corsOrigin = request.getHeader(HttpHeaders.ORIGIN);
-<<<<<<< HEAD
-=======
         if (Strings.isNullOrEmpty(corsOrigin)) {
             throw new S3Exception(S3ErrorCode.INVALID_CORS_ORIGIN);
         }
->>>>>>> e3277a4c
         if (!corsRules.isOriginAllowed(corsOrigin)) {
             throw new S3Exception(S3ErrorCode.ACCESS_DENIED);
         }
@@ -1580,11 +1569,7 @@
         String corsMethod = request.getHeader(
                 HttpHeaders.ACCESS_CONTROL_REQUEST_METHOD);
         if (!corsRules.isMethodAllowed(corsMethod)) {
-<<<<<<< HEAD
-            throw new S3Exception(S3ErrorCode.ACCESS_DENIED);
-=======
             throw new S3Exception(S3ErrorCode.INVALID_CORS_METHOD);
->>>>>>> e3277a4c
         }
 
         String corsHeaders = request.getHeader(
@@ -1593,12 +1578,7 @@
             if (corsRules.isEveryHeaderAllowed(corsHeaders)) {
                 response.addHeader(HttpHeaders.ACCESS_CONTROL_ALLOW_HEADERS,
                         corsHeaders);
-<<<<<<< HEAD
-            }
-            else {
-=======
             } else {
->>>>>>> e3277a4c
                 throw new S3Exception(S3ErrorCode.ACCESS_DENIED);
             }
         }
@@ -1665,17 +1645,11 @@
         response.setStatus(status);
 
         String corsOrigin = request.getHeader(HttpHeaders.ORIGIN);
-<<<<<<< HEAD
-        if (!Strings.isNullOrEmpty(corsOrigin)) {
-            response.addHeader(HttpHeaders.ACCESS_CONTROL_ALLOW_ORIGIN,
-                    corsOrigin);
-=======
         if (!Strings.isNullOrEmpty(corsOrigin) &&
                 corsRules.isOriginAllowed(corsOrigin)) {
             response.addHeader(HttpHeaders.ACCESS_CONTROL_ALLOW_ORIGIN,
                     corsOrigin);
             response.addHeader(HttpHeaders.ACCESS_CONTROL_ALLOW_METHODS, "GET");
->>>>>>> e3277a4c
         }
 
         addMetadataToResponse(request, response, blob.getMetadata());
@@ -1913,17 +1887,11 @@
                 options);
 
         String corsOrigin = request.getHeader(HttpHeaders.ORIGIN);
-<<<<<<< HEAD
-        if (!Strings.isNullOrEmpty(corsOrigin)) {
-            response.addHeader(HttpHeaders.ACCESS_CONTROL_ALLOW_ORIGIN,
-                    corsOrigin);
-=======
         if (!Strings.isNullOrEmpty(corsOrigin) &&
                 corsRules.isOriginAllowed(corsOrigin)) {
             response.addHeader(HttpHeaders.ACCESS_CONTROL_ALLOW_ORIGIN,
                     corsOrigin);
             response.addHeader(HttpHeaders.ACCESS_CONTROL_ALLOW_METHODS, "PUT");
->>>>>>> e3277a4c
         }
 
         response.addHeader(HttpHeaders.ETAG, maybeQuoteETag(eTag));
@@ -2091,18 +2059,12 @@
         response.setStatus(HttpServletResponse.SC_NO_CONTENT);
 
         String corsOrigin = request.getHeader(HttpHeaders.ORIGIN);
-<<<<<<< HEAD
-        if (!Strings.isNullOrEmpty(corsOrigin)) {
-            response.addHeader(HttpHeaders.ACCESS_CONTROL_ALLOW_ORIGIN,
-                    corsOrigin);
-=======
         if (!Strings.isNullOrEmpty(corsOrigin) &&
                 corsRules.isOriginAllowed(corsOrigin)) {
             response.addHeader(HttpHeaders.ACCESS_CONTROL_ALLOW_ORIGIN,
                     corsOrigin);
             response.addHeader(HttpHeaders.ACCESS_CONTROL_ALLOW_METHODS,
                     "POST");
->>>>>>> e3277a4c
         }
     }
 
