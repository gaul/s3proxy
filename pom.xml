--- conflicted
+++ resolved
@@ -361,14 +361,9 @@
   <properties>
     <project.build.sourceEncoding>UTF-8</project.build.sourceEncoding>
     <java.version>11</java.version>
-<<<<<<< HEAD
     <jclouds.version>2.6.0</jclouds.version>
     <jetty.version>11.0.20</jetty.version>
     <slf4j.version>2.0.13</slf4j.version>
-=======
-    <jclouds.version>2.5.0</jclouds.version>
-    <slf4j.version>2.0.9</slf4j.version>
->>>>>>> 1b88d499
     <shade.prefix>${project.groupId}.shaded</shade.prefix>
     <surefire.version>3.2.5</surefire.version>
   </properties>
